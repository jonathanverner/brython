--- conflicted
+++ resolved
@@ -1184,7 +1184,11 @@
 d = Derived()
 assert d.test() == Derived
 
-<<<<<<< HEAD
+# issue 563
+assert str(False + False) == '0'
+assert False + True == 1
+assert True + True == 2
+
 # Issue 572: Sort should be stable
 words = ["Bed", "Axe", "Cat", "Court", "Axle", "Beer"]
 words.sort()
@@ -1192,12 +1196,6 @@
 
 assert words == ['Court', 'Axle', 'Beer', 'Axe', 'Bed', 'Cat']
 
-=======
-# issue 563
-assert str(False + False) == '0'
-assert False + True == 1
-assert True + True == 2
->>>>>>> b065e8ab
 
 # ==========================================
 # Finally, report that all tests have passed
