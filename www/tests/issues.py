from tester import assertRaises

# issue 5
assert(isinstance(__debug__,bool))

# issue #6 : unknown encoding: windows-1250
s = "Dziś jeść ryby"
b = s.encode('windows-1250')
assert b == b'Dzi\x9c je\x9c\xe6 ryby'
assert b.decode('windows-1250') == "Dziś jeść ryby"

# issue #7 : attribute set on module is not available from inside the module
import inject_name_in_module
inject_name_in_module.xxx = 123
assert inject_name_in_module.xxx == 123
# XXX temporarily comment next line
#assert inject_name_in_module.yyy() == 246

# issue #15 in PierreQuentel/brython
class a(object):
    def __init__(self):
        self.x = 9
a.__init__
class b(a):
    def __init__(s):
        super().__init__()
        assert s.x==9
z = b()

# issue 12
x = {'a':1}
assert 'a' in x

class ToDir:
    def init(self):
        pass

instanceToDir = ToDir()

dictToDir=({k: getattr(instanceToDir,k)
    for k in dir(instanceToDir) if '__' not in k})

castdictToDir={str(k): getattr(instanceToDir,k)
    for k in dir(instanceToDir) if '__' not in k}


assert 'init' in castdictToDir, 'init not in castdictToDir: %s' % list(dictToDir.keys())
assert castdictToDir["init"]==instanceToDir.init , 'init not init method: %s' % castdictToDir["init"]
assert 'init' in dictToDir, 'init not in dictToDir: %s' % list(dictToDir.keys())
assert dictToDir["init"]==instanceToDir.init , 'init not init method: %s' % dictToDir["init"]

# issue 32
assert 5 < 10 < 5 * 10 < 100

# issue 16 : isolate Python Namespacing
i = 5
def foo():
    def bar():
        return i
    res = []
    for i in range(5):
        res.append(bar())
    return res
assert foo() == [0, 1, 2, 3, 4]

# issue 82 : Ellipsis literal (...) missing
def f():
    ...

#issue 83
import sys
assert sys.version_info > (3,0,0)
assert sys.version_info >= (3,0,0)

assert not sys.version_info == (3,0,0)
assert sys.version_info != (3,0,0)

assert not sys.version_info < (3,0,0)
assert not sys.version_info <= (3,0,0)

#issue 98
assert int.from_bytes(b'\xfc', 'big') == 252
assert int.from_bytes(bytearray([252,0]), 'big') == 64512
assert int.from_bytes(b'\x00\x10', byteorder='big') == 16
assert int.from_bytes(b'\x00\x10', byteorder='little') == 4096
assert int.from_bytes(b'\xfc\x00', byteorder='big', signed=True) == -1024
assert int.from_bytes(b'\xfc\x00', byteorder='big', signed=False) == 64512
assert int.from_bytes([255, 0, 0], byteorder='big') == 16711680

# issue #100
class A:
    if True:
        def aaa(self, x):
            return x

class B(A):
    if True:
        def aaa(self, x):
            return super().aaa(x)

b = B()
assert b.aaa(0)==0

# issue 108
def funcattrs(**kwds):
    def decorate(func):
        func.__dict__.update(kwds)
        return func
    return decorate

class C(object):
       @funcattrs(abc=1, xyz="haha")
       @funcattrs(booh=42)
       def foo(self): return 42

assert C().foo() == 42
assert C.foo.abc == 1
assert C.foo.xyz == "haha"
assert C.foo.booh == 42

# issue 115
a = 1
assert a.numerator == 1
assert a.denominator == 1
assert a.real == 1
assert a.imag == 0
assert isinstance(a.imag, int) == True
a = 1 + 2j
assert a.real == 1
assert a.imag == 2
assert isinstance(a.real, float) == True
assert isinstance(a.imag, float) == True


# issue 118
class A:
    def toString(self):
        return "whatever"

assert A().toString() == "whatever"

# issue 126
class MyType(type):
    def __getattr__(cls, attr):
        return "whatever"

class MyParent(metaclass=MyType):
    pass

class MyClass(MyParent):
    pass

assert MyClass.spam == "whatever"
assert MyParent.spam == "whatever"

#issue 127
assert "aaa+AAA".split("+") == ['aaa', 'AAA']

# issue 121
def recur(change_namespace=0):
    if change_namespace:
        x = 2
        return
    else:
        x = 1
    def nested():
        return x
    recur(change_namespace=1)
    return nested()

assert recur() == 1

#issue 131
import time

target = time.struct_time([1970, 1, 1, 0, 0, 0, 3, 1, 0])
assert time.gmtime(0).args == target.args
target = time.struct_time([1970, 1, 1, 0, 1, 40, 3, 1, 0])
assert time.gmtime(100).args == target.args
target = time.struct_time([2001, 9, 9, 1, 46, 40, 6, 252, 0])
assert time.gmtime(1000000000).args == target.args

try:
    time.asctime(1)
except TypeError:
    pass
except:
    ValueError("Should have raised TypeError")
try:
    time.asctime((1,2,3,4))
except TypeError:
    pass
except:
    ValueError("Should have raised TypeError")
assert time.asctime(time.gmtime(0)) == 'Thu Jan  1 00:00:00 1970'
tup = tuple(time.gmtime(0).args)
assert time.asctime(tup) == 'Thu Jan  1 00:00:00 1970'

# issue 137
codeobj = compile("3 + 4", "<example>", "eval")
assert eval(codeobj) == 7

x = 7
codeobj = compile("x + 4", "<example>", "eval")
assert eval(codeobj) == 11

# issue 154
class MyMetaClass(type):
    def __str__(cls):
        return "Hello"

class MyClass(metaclass=MyMetaClass):
    pass

assert str(MyClass) == "Hello"

# issue 155
class MyMetaClass(type):
    pass

class MyClass(metaclass=MyMetaClass):
    pass

MyOtherClass = MyMetaClass("DirectlyCreatedClass", (), {})

assert isinstance(MyClass, MyMetaClass), type(MyClass)
assert isinstance(MyOtherClass, MyMetaClass), type(MyOtherClass)

# traceback objects
import sys
import types

try:
    raise ValueError
except ValueError:
    tb = sys.exc_info()[2]
    assert isinstance(tb, types.TracebackType)

# issue 156
from collections import abc
assert isinstance(dict(one=1), abc.Mapping)
assert issubclass(dict, abc.Mapping)


# issue 169
from random import seed, shuffle
first = list(range(20))
seed(31416)
shuffle(first)
second = list(range(20))
seed(31416)
shuffle(second)
assert first == second, "Same seed does not produce same random results"

# True and False are instances of int
assert isinstance(True, int)
assert isinstance(False, int)

# repr of type(None)
assert repr(type(None)) == "<class 'NoneType'>"

# nonlocal
def f():
    def g():
        nonlocal t
        return t
    t = 1
    return g

assert f()()==1

def f():
    k = 1
    def g():
        def r():
            nonlocal k
            return k+1
        return r()
    return g()

assert f()==2

# setting __class__
class A:pass
class B:
    x = 1

a = A()
assert not hasattr(a, 'x')
a.__class__ = B
assert a.x == 1

# hashable objects
class X:
    def __hash__(self): return hash(1.0)
    def __eq__(self, other): return other == 1

a = {1: 'a', X(): 'b'}
assert a=={1:'b'}
assert X() in a
assert a[X()]=='b'

class X:
    def __hash__(self): return hash('u')

a = {'u': 'a', X(): 'b'}
assert set(a.values())=={'a', 'b'}
assert not X() in a

b = {'u':'a'}
assert not X() in b

class X:
    def __hash__(self): return hash('u')
    def __eq__(self, other): return other=='u'
    pass

a = {'u': 'a', X(): 'b'}
assert a == {'u': 'b'}
assert X() in a
assert a[X()]=='b'

# issue 176
x = [1,2,3]
assert sum(-y for y in x) == -6

# issue 186
source = [0, 1, 2, 3]
total = sum(source.pop() for _ in range(len(source)))
assert total == 6, "expected 6 but instead was %d" % total

# issue 177
import sys
ModuleType=type(sys)
foo=ModuleType("foo", "foodoc")
assert foo.__name__=="foo"
assert foo.__doc__=="foodoc"

# issue 201
import json
d=json.loads("""{"a":1,"b":2.1}""")
assert d == {'a': 1, 'b': 2.1}
assert type(d['a']) == int
assert type(d['b']) == float

# issue 203
def f(z):
  z += 1
  return z

x = 1.0

assert x != f(x)

# issue 204
import math
m, e = math.frexp(abs(123.456))
assert m == 0.9645
assert m * (1 << 24) == 16181624.832

# issue 207

for x in range(0x7ffffff0, 0x8000000f):
    assert x & x == x, "%s & %s == %s" % (hex(x), hex(x), hex(x & x))
    assert x | x == x, "%s | %s == %s" % (hex(x), hex(x), hex(x | x))

for x in range(0x17ffffff0, 0x17fffffff):
    assert x & x == x, "%s & %s == %s" % (hex(x), hex(x), hex(x & x))
    assert x | x == x, "%s | %s == %s" % (hex(x), hex(x), hex(x | x))

# issue 208
a=5
assert globals().get('a')  == 5

# not an official issue
class Cmp:
    def __init__(self,arg):
        self.arg = arg

    def __repr__(self):
        return '<Cmp %s>' % self.arg

    def __eq__(self, other):
        return self.arg == other

a=Cmp(1)
b=Cmp(1)

assert a == b
assert not (a != b)

# issue 218
a = [1,2,3]
a *= 2
assert a == [1, 2, 3, 1, 2, 3]

# bug with property setter
class Test:

    @property
    def clicked(self):
        return self.func

    @clicked.setter
    def clicked(self, callback):
        self.func = callback

t = Test()
t.clicked = lambda x: x+7 #"clicked"
assert t.clicked(7) == 14

# issue 249
x = [a.strip() for a in [
  " foo ",
  " bar ",
]]
assert x == ['foo', 'bar']

# issue 250
assert 2**3**4 == 2417851639229258349412352

# issue 258
a = [1, 2, 3]
b, *c = a
assert c == [2, 3]

# issue 261 (__slots__)
class A:
    __slots__ = 'x',

A.x
a = A()
a.x = 9
assert a.x == 9
try:
    a.y = 0
except AttributeError:
    pass
except:
    raise

# issue 274
import base64
b = bytearray(b'<Z\x00N')
b64 = base64.b64encode( b )
assert b64 == b'PFoATg=='

import base64
buf = bytearray(b'EZ\x86\xdd\xabN\x86\xdd\xabNE[\x86\xdd\xabN\x86\xdd\xabN')
b64 = base64.b64encode( buf )
assert b64 == b'RVqG3atOht2rTkVbht2rTobdq04='

# issue 279
x = 0
if False: x+=2;x+=3
for n in range(2): x+=1;x+=1
assert x==4

# issue 280
for n in range(5):
    pass
assert n==4

# issue 294
assert int.from_bytes(bytes=b'some_bytes',byteorder='big') == 545127616933790290830707

# issue 296
assert [4,0,4].index(4,1) == 2

#issue 297
assert type((1,)*2) == tuple

t = 1, 2
try:
    t[0] = 1
    raise Exception('should have raised AttributeError')
except AttributeError:
    pass

# issue 298
n = 1
for n in range(n): pass
assert n == 0

#issue 301
t = 1,2
assertRaises(AttributeError, getattr, t, "__setitem__")

# issue 303
assert "{0:.{1}f}".format(1.123,1) == "1.1"

# issue 305
a = [1, 2, 3]
assert a.sort() is None

# issue 307
x = 1
assertRaises(AttributeError, setattr, x, '__add__', 1)
assertRaises(AttributeError, setattr, x, 'y', 1)

# issue 310
assert 4 in range(5)
assert 4 in range(0, 5, 2)
assert not 1 in range(0, 5, 2)

assert 1 in range(10, 0, -1)
assert 10 in range(10, 0, -1)
assert not 1 in range(10, 0, -2)
assert not 0 in range(10, 0, -2)

# issue 316
class Test():
    def __pos__(self):
        return 'plus'
    def __neg__(self):
        return 'minus'
    def __invert__(self):
        return 'invert'
a = Test()
assert +a == 'plus'
assert -a == 'minus'
assert ~a == 'invert'

for x in 1, 1.2, 1+2j, 2**54:
    assert +x == x

assert -True == -1

# issue 317
assert eval("-1") == -1

# issue 322
a = 0000
b = int(00)
c = 000 + 1
d = 0000 * 10
assert a == 0
assert b == 0
assert c == 1
assert d == 0

# unpacking in target list
for a,*b in [[1, 2, 3]]:
    assert a == 1
    assert b == [2, 3]

# issue 327
def f():
    a += 1

assertRaises(UnboundLocalError, f)

def f():
    a = a+1

assertRaises(UnboundLocalError, f)

a = 3

def plus():
    print(a)
    a = 7

assertRaises(UnboundLocalError, plus)

def plus():
    global axd
    print(axd)

assertRaises(NameError, plus)

def f():
    for i in 1,2:
        if i==2:
            x = a
        else:
            a = 1
    return x

assert f()==1

def f():
    for i in 1,2:
        if i==2:
            a += 1
        else:
            a = 1
    return a

assert f()==2

# issue 335
def f():
    "hello"("3")

assertRaises(TypeError, f)

# issue 342
try:
    from .spam import eggs
except SystemError as ie:
    assert str(ie)=="Parent module '' not loaded, cannot perform relative import"

# issue 343
a76gf = 0

def f():
    a76gf = 1
    def g():
        nonlocal a76gf
        a76gf=a76gf+1
        return a76gf
    assert g()==2
f()

# issue 344
def f():
    a2fx = 1
    def g():
        nonlocal a2fx
        a2fx = 2
    g()
    assert a2fx == 2
f()

# issue 347
from abc import ABCMeta, abstractmethod

class interface(metaclass=ABCMeta):
    @abstractmethod
    def test(self):
        return

class implementation(interface):
    def test(self):
        return

i = implementation()

assert isinstance(i, implementation)
assert isinstance(i, interface)

# classes with abstract methods can't be instanciated
class A(metaclass=ABCMeta):
    @abstractmethod
    def foo(self): pass

assertRaises(TypeError, A)

# same for subclasses
class B(A):
    pass

assertRaises(TypeError, B)

# class C overrides foo so it has no abstract method, it can have instances
class C(A):
    def foo(self): return 42

assert C().foo() == 42

# issue 348
x, y = y, x = 2, 3
assert x, y == (3, 2)

# issue 350
a = float("-inf")
b = float("-infinity")
assert a == b
assert repr(a) == '-inf'
assert a * 1. == b
assert a * 1 == b

# issue 352
a = float("inf")
assert a*1 == a

# issue 355
class kk:
    def __init__(self, enum):
        pass

lambda enum: enum

def foo(enum): pass

# issue 360
assert "André".isidentifier()

# issue 361
FULL_ENGLISH_ALPHABET = "ABCDEFGHIJKLMNOPQRSTUVWXYZ"
FULL_ENTEAN_ALPHABET =  "AZYXEWVTISRLPNOMQKJHUGFDCB"
tran_tab = str.maketrans(FULL_ENGLISH_ALPHABET, FULL_ENTEAN_ALPHABET, 'sh')
assert "PETEshelley".translate(tran_tab) == "MEHEelley"

# issue 363
a = float('nan')
b = 1
c = a-b

# issue 371
assert (not 'x' in ['x', 'y'] and 2==1) == False

# issue 375
def f():
    "test" %3
assertRaises(TypeError, f)

# issues 387 and 388
class A():
    pass

class B():
    pass

a1 = A()
a2 = A()

assert hash(A) != hash(B)
assert hash(A) != hash(a1)
assert hash(A) != hash(a2)

class A():
    pass

class B():
    pass

d = {A: "class A"}

def test():
    d[B]

assertRaises(KeyError, test)

# issue 389
gen = (n * n for n in range(10))
assert list(gen) == [0, 1, 4, 9, 16, 25, 36, 49, 64, 81]
assert list(gen) == []

# issue 391
def f():
    ["a"]+5

assertRaises(TypeError, f)

# sum with booleans
assert sum([True, False]) == 1
assert 1.2+True == 2.2

# issue #392
class A:
  def __init__(self):
    self.b = [1 for n in range(10)]
    self.b[3] = 0

eval = A()

assert [c for c in range(10) if eval.b[c] == 0] == [3]

# restore original "eval"
eval = __builtins__.eval

# issue 394
import base64
b = b"\x7F\x7B\xED\x96"
b64 = base64.b64encode(b)
assert b64 == b"f3vtlg=="
newb = base64.b64decode(b64)
assert newb == b

e = base64.b64encode(b'data to encode')
assert e == b"ZGF0YSB0byBlbmNvZGU="
assert base64.b64decode(e, validate=True) == b'data to encode'

# issue 412
assert not True and not False or True
assert False and not False or True
assert False and not False or not False
assert False and not True or True
assert False and not True or not False
assert not True and not True or True
assert not True and not True or not False
assert not True and not False or True
assert not True and not False or not False

# issue 423
assert 'a'.islower()
assert 'A'.isupper()
assert 'Ⰰ'.isupper() # U+2C00     GLAGOLITIC CAPITAL LETTER AZU
assert 'a0123'.islower()
assert not '0123'.islower() # no uppercase, lowercase or titlecase letter
assert not '0123'.isupper()
assert not '!!!'.isupper()
assert not '!!!'.islower()

# issue 421
assert "{:.0f}".format(2.1) == "2"
assert "{:.0f}".format(-2.1) == "-2"

# set attribute __doc__ of a function
def test():
    """original text"""
    pass

assert test.__doc__ == """original text"""
test.__doc__ = "new text"
assert test.__doc__ == "new text"

# issue 433

# Once pull request 494 is integrated we should
# use `math.isclose` instead of `my_isclose`
# Floats should not test for equality !
import math
def my_isclose(a, b, rel_tol=1e-09, abs_tol=1e-09):
    if a == b:
        return True
    diff = abs(a-b)
    return diff <= abs(a)*rel_tol or diff <= abs(b)*rel_tol or diff <= abs_tol

assert my_isclose(10**1j, (-0.6682015101903132+0.7439803369574931j))
assert my_isclose(10.5**(3+1j), (-814.610144261598+822.4998197514079j))

assert my_isclose(math.e**1j, (0.5403023058681398+0.8414709848078965j))

assert my_isclose((1+2j)**1j, (0.2291401859804338+0.23817011512167555j))

# issue 434
import collections
Set = collections.defaultdict(lambda: None)
Set[0]
Set[int]
Set[str]

# issue 443
class Pepe:
    def __getitem__(self, arg):
        return arg

pepe = Pepe()

assert pepe[0:1] == slice(0, 1)

assert pepe[1,0,0:10:2] == (1, 0, slice(0, 10, 2))
assert pepe[0, 0:10:1] == (0, slice(0, 10, 1))
assert pepe[0,0] == (0, 0)
assert pepe[0,:] == (0, slice(None, None, None))
assert pepe[0,1,1,1,2,3,4,:] == (0, 1, 1, 1, 2, 3, 4, slice(None, None, None))

# issue 448
d = { 0 : [1] }
d[0] += [2]
assert d == {0: [1, 2]}

# issue 449
a = [[1]]
a[0] += [2]
assert a == [[1, 2]]

# issue 450
assert True == True
assert True != False
assert False == False
assert not (True == None)
assert True != None

# issue 451
import copy
assert copy.copy({1}) == {1}
assert copy.copy({1:2}) == {1:2}

# issue 456
assert {0, 1, 2}.issuperset([0, 1])
assert not {0, 1, 2}.issuperset([2, 3])

assert {0, 1}.issubset(range(3))
assert not {7, 8}.issubset([6, 7])

# issue 465
class A:
    def __init__(self, value):
        self.value = value
    def __enter__(self):
        return self
    def __exit__(self, *args):
        pass
    def __str__(self):
        return str(self.value)
a = A(1)
with a as x:
    assert str(x) == "1"

with A(2) as x:
    assert str(x) == "2"

with A(3):
    pass

# ternary is an expression
a = eval('1 if 3 == 4 else 0')
assert a == 0

# issue 480

def test(throw=True):
    pass

test(throw=False)

# issue 485
class Test:
    pass

a = Test()
b = Test()
d = {a:1,b:2}

assert d[a] == 1
assert d[b] == 2

# issue 481
flag = False

def extend_instance(obj, cls):
    """
        Apply mixins to a class instance after creation
        (thanks http://stackoverflow.com/questions/8544983/dynamically-mixin-a-base-class-to-an-instance-in-python)
    """

    base_cls = obj.__class__
    base_cls_name = obj.__class__.__name__
    obj.__class__ = type("Extended"+base_cls_name, (cls,base_cls),{})

class Mixin(object):
    def __setattr__(self, name, value):
        if not name.startswith('_'):
            #print("Mixin setting", name, "to", value, super().__setattr__)
            super().__setattr__(name,value)
        else:
            super().__setattr__(name,value)

class Test:
    def __init__(self):
        self._dct={}

    def __setattr__(self,name,value):
        global flag
        if not name.startswith('_'):
            self._dct[name]=value
            #print("Test setting", name, "to", value)
            flag = True
        else:
            super().__setattr__(name,value)
    def __getattr__(self):
        if not name.startswith('_'):
            return self._dct[name]
        else:
            return getattr(self,name)

t=Test()
extend_instance(t,Mixin)
t.c=20
assert flag

# bug in comprehensions
a = [1, 2]
b = [3, 4]
odd = [x for x in a+b if x%2]
assert odd == [1, 3]

# Bug in generators (GitHub Issue #502)

def test_gen():
    for i in range(1):
        yield i
    return 20

g = test_gen()
next(g)
try:
    next(g)
except StopIteration as exc:
    assert exc.value == 20


# Bug in round (GitHub Issue #506)

class TestRound:
    def __round__(self, n=None):
        if n is None:
            return 10
        else:
            return n
tr = TestRound()


assert type(round(3.0)) == int, "Round called without second argument should return int"
assert type(round(3.1111, 3)) == float, "Round called without second argument should return same type as first arg"
assert type(round(3.0, 0)) == float, "Round called without second argument should return same type as first arg"
assert round(3.1111, 3) == 3.111
assert type(round(0, 3)) == int, "Round called without second argument should return same type as first arg"
assert round(tr, 3) == 3, "Round called on obj with __round__ method should use it"
assert round(tr) == 10, "Round called on obj with __round__ method should use it"

# Bankers rounding (issue #513)
assert round(-9.5) == -10
assert round(-0.5) == 0
assert round(2.5) == 2
assert round(9.5) == 10
assert round(100.5) == 100

# issue 523
borders_distance = [(-5, 0), (4, 0), (0, -3), (0, 4)]
mx, my = min(borders_distance, key=lambda m: abs(m[0] + m[1]))
assert (mx, my) == (0, -3)

# issue 500
order = []
try:
    order.append('try')
except KeyError as exc:
    order.append('except')
else:
    order.append('else')
finally:
    order.append('finally')

assert order == ['try', 'else', 'finally']

# issue 529
x = [-644475]
assert "{:,}".format(int(x[0])) == "-644,475"

# issue 542
def test(*args):
    return args

a01 = [0, 1]

assert test(*a01, 2, 3) == (0, 1, 2, 3)

args = a01 + [2, 3]
assert test(*args) == (0, 1, 2, 3)

def test(**kw):
    return kw

d1 = {'x': 2}
d2 = {'y': 3}
assert test(u=1, **d1, **d2) == {'u': 1, 'x': 2, 'y': 3}

# issue 545
k = 3
nb = 0
for k in range(k):
    nb += 1
assert nb == 3

# issue 547
a = (1,)
b = a
a += (2,)
assert b == (1,)

# issue 549
a = 5.0
a **= 2
assert a == 25.0
a //= 25
assert a == 1.0

# issue 550
assert True & False is False
assert True | False is True
assert True ^ False is True

# issue 551
y=-1;
assert y == -1

# issue 553
sxz = 'abc'
assert [sxz for sxz in sxz] == ['a', 'b', 'c']
assert {sxz for sxz in sxz} == {'a', 'b', 'c'}
assert {sxz:sxz for sxz in sxz} == {'a': 'a', 'b': 'b', 'c': 'c'}
g = (sxz for sxz in sxz)
assert list(g) == ['a', 'b', 'c']

# issue 554
nbcalls = 0
def f():
    global nbcalls
    nbcalls += 1

def g(unused_arg=f()):
    pass

assert nbcalls == 1

# issue 499
data = [1, 2, 3]
data = (item for item in data)
assert list(data) == [1, 2, 3]

# issue 557
from math import sin, log

class N:
    def __float__(self):
        return 42.0

num = N()
assert sin(num) == -0.9165215479156338
assert log(num) == 3.7376696182833684

# issue 558
a = set([5, 10])
b = set(a)
a.difference_update([5])
assert a == {10}
assert b == {5, 10}

# issue 560
class Base:
    @classmethod
    def test(cls):
        return cls

class Derived(Base):
    def __init__(self):
        pass

assert Derived.test() == Derived
d = Derived()
assert d.test() == Derived

# issue 563
assert str(False + False) == '0'
assert False + True == 1
assert True + True == 2

# Issue 572: Sort should be stable
words = ["Bed", "Axe", "Cat", "Court", "Axle", "Beer"]
words.sort()
words.sort(key=len, reverse=True)

assert words == ['Court', 'Axle', 'Beer', 'Axe', 'Bed', 'Cat']


# chained comparisons
x = 0

def impure():
  global x
  x += 1
  return x

assert 0 < impure() <= 1

# issue 576
class Patched:
    def method(self, first="patched1", second="patched2"):
        return(first, second)


class Patcher:
    def __init__(self):
        Patched.method = self.method  # monkey patches with instantiated method
    def method(self, first="patcher1", second="patcher2"):
        return(first, second)

Patched.method = Patcher.method  # monkey patches with non instantiated method
assert ("tester1", "patcher2") == Patched().method("tester1")
Patcher()
assert ("tester1", "patcher2") == Patched().method("tester1"), "instead returns %s %s" % Patched().method()

# issue 578

try:
    raise 1
except TypeError:
    pass

class A:
    pass

try:
    raise A()
except TypeError:
    pass

def test():
    return IOError()

try:
    raise test()
except IOError:
    pass

# issue 582
def nothing():
    a = lambda: 1 \
        or 2
    return a()

assert nothing() == 1

# issue 584
try:
    from __future__ import non_existing_feature
except SyntaxError:
    pass

# issue 501
class Test:
    def __iter__(self):
        self._blocking = True
        yield self

def test_yield():
    b = yield from Test()
    return b

test = []
for b in test_yield():
    test.append(b)

assert test[0]._blocking is True

# issue 588
def yoba(a, b):
    return a + b
assertRaises(TypeError, yoba, 1, 2, 3)

# issue 592
assert pow(97, 1351, 723) == 385

# issue 595
assert float(True) == 1.0

# issue 598
class A(object):
    __slots__ = "attr"
    def __init__(self, attr=0):
        self.attr  = attr
a = A()

# issue 600
class A:
    def __eq__(self, other):
        return True

class B(A):
    def __eq__(self, other):
        return False

# check that B.__eq__ is used because B is a subclass of A
assert A() != B()
a = A()
b = B()
assert a != b
assert b != a

# issue 601
assert {1:1}.keys() == {1}
assert {1} == {1:1}.keys()
assert {1:1}.items() == {(1,1)}
assert {1:2}.values() == {2}

# issue 602
d = {} #should crash with mutation in for loop dict error
d[1] = 1
try:
    for i in d:
        d[i+1] = 1
    raise Exception('should fail')
except RuntimeError:
    pass

# issue 603
import copy
a = [[1],2,3]
b = copy.copy(a)
b[0] += [10]
assert a == [[1, 10], 2, 3]
assert b == [[1, 10], 2, 3]

# issue 604
class StopCompares:
    def __eq__(self, other):
        return 1/0

checkfirst = list([1, StopCompares()])
assert(1 in checkfirst)

# issue 614
from collections import namedtuple
N = namedtuple('N', 'spam, length, eggs')
n = N(5, 6, 7)
assert n.length == 6

M = namedtuple('M', 'a, b, c')
m = M(5, 6, 7)
try:
    m.length
    raise AssertionError("should have raised AttributeError")
except AttributeError:
    pass

# issue 615
class A:
    spam = 5

try:
    a = A(5)
    raise AssertionError("should have raised TypeError")
except TypeError:
    pass

try:
    class A(spam="foo"):
        pass
    raise AssertionError("should have raised TypeError")
except TypeError:
    pass

# issue 619
import sys
from browser.html import H2


class _ElementMixIn:
    def __init__(self, *args, **kwargs):
        super().__init__(*args, **kwargs)
        self._sargs = []
        self._kargs = {}

    def mytest(self):
        self._sargs.append(5)

    def mytest2(self):
        self._kargs[5] = '5'

kls = type('h2', (_ElementMixIn, H2,), {})

x = kls()
x.mytest()
assert x._sargs == [5]
x.mytest2()
assert x._kargs[5] == '5'

# issue 649
class test:
    def test(self):
        return 1
assert test().test() == 1

# issue 658
kk = [i for i in [
        1,  # 1st quadrant
        2
]]
assert kk == [1, 2]

kk = (i for i in [
        1, # a comment
        2
])
assert list(kk) == [1, 2]

# issue 663
a = {}
a[5] = b = 0
assert a[5] == 0

# issue 659
class A:
    def x(self):
        pass

assert A().x.__name__ == "x"
assert A.x.__name__ == "x"

# issue 669
assert 0.1 is 0.1
assert not(1 is 1.0)

# issue 673
class A:
    __z = 7
    def __init__(self):
        self.__x = 20

a = A()
assert a._A__x == 20
assert a._A__z == 7


class Mapping:
    def __init__(self, iterable):
        self.items_list = []
        self.__update(iterable)

    def update(self, iterable):
        for item in iterable:
            self.items_list.append(item)

    __update = update   # private copy of original update() method

class MappingSubclass(Mapping):

    def update(self, keys, values):
        # provides new signature for update()
        # but does not break __init__()
        for item in zip(keys, values):
            self.items_list.append(item)

mapping = Mapping(range(3))
mapping.update(range(7, 10))
assert mapping.items_list == [0, 1, 2, 7, 8, 9]

map2 = MappingSubclass(range(3))
map2.update(['a', 'b'], [8, 9])
assert map2.items_list == [0, 1, 2, ('a', 8), ('b', 9)]

class B:
    def __print(self, name):
        return name

assert B()._B__print('ok') == 'ok'

# issue 680
class A:
    def __getattribute__(self, name):
        return super().__getattribute__(name)

    def test(self):
        return 'test !'

assert A().test() == "test !"

# issue 681
found = [x for x in ['a','b','c']
                     if x and not x.startswith('-')][-1]
assert found == 'c'

assert [0, 1][-1] == 1
assert {-1: 'a'}[-1] == 'a'

# issue 691
class C(object): pass
c1 = C()
c1.x = 42
assert c1.__dict__['x'] == 42
c1.__dict__.clear()
assert c1.__dict__ == {}

class C(object): pass
c2 = C()
c2.x = 42
c2.__dict__ = dict()
assert c2.__dict__ == {}

try:
    c2.__dict__ = 6
except TypeError:
    pass

# issue 699
def members(obj):
    for m in dir(obj):
        getattr(obj, m)

members(int)

class Foo:
    def foo(self):
        pass

members(Foo)

# issue 701
assert type( (1,2,3)[:0] ) == tuple
assert type( (1,2,3)[1:2:-1] ) == tuple
assert type( (1,2,3)[0:2] ) == tuple

# generalised unpacking for function calls
def f(*args, **kw):
    return args, kw

res = f(3, *[1, 8], 5, y=2, **{'a': 0}, **{'z': 3})
assert res[0] == (3, 1, 8, 5)
assert res[1] == {'y': 2, 'a': 0, 'z': 3}

# issue 702
def f():
    return

try:
    f > 5
    raise Exception("should have raised TypeError")
except TypeError:
    pass

try:
    min <= 'a'
    raise Exception("should have raised TypeError")
except TypeError:
    pass

import random
try:
    random.random < 1
    raise Exception("should have raised TypeError")
except TypeError:
    pass

class A:
    pass

try:
    A < 'x'
    raise Exception("should have raised TypeError")
except TypeError:
    pass

# issue 729
head, *tail = 1, 2, 3
assert tail == [2, 3]

# issue 731
from random import randrange
assert set([randrange(1, 4, 1) for i in range(100)]) == set([1, 2, 3])
assert set([randrange(1, 4, 2) for i in range(100)]) == set([1, 3])
assert set([randrange(0, 4, 2) for i in range(100)]) == set([0, 2])
assert set([randrange(0, 5, 2) for i in range(100)]) == set([0, 2, 4])
assert set([randrange(1, 4, 3) for i in range(100)]) == set([1])
assert set([randrange(0, 4, 3) for i in range(100)]) == set([0, 3])
assert set([randrange(0, 5, 3) for i in range(100)]) == set([0, 3])
assert set([randrange(0, 6, 3) for i in range(100)]) == set([0, 3])
assert set([randrange(0, 7, 3) for i in range(100)]) == set([0, 3, 6])
assert set([randrange(1, 4, 3) for i in range(100)]) == set([1])
assert set([randrange(1, 5, 3) for i in range(100)]) == set([1, 4])
assert set([randrange(1, 6, 3) for i in range(100)]) == set([1, 4])
assert set([randrange(1, 7, 3) for i in range(100)]) == set([1, 4])
assert set([randrange(1, 8, 3) for i in range(100)]) == set([1, 4, 7])


# issue 743
def test(msg = 'a', e_type: int = 10):
    pass

# issue 744: Javascript objects should allow integer attribute names.
from browser import window
a = window.Uint8ClampedArray.new(10)

for i in range(10):
    a[i] = i
    assert a[i] == i

# issue 749
assert float.__eq__(1.5, 1.5)
assert float.__eq__(1.0, 1)
assert not float.__eq__(1, 0)
assert int.__eq__(1, 1)
assert not int.__eq__(1, 0)

# issue 751
class Z: pass

try:
    (10, Z()) <= (10, Z())
    raise Exception("should have raised TypeError")
except TypeError:
    pass

try:
    a = [100, 100, 100, 100, 100, 70, 100, 100, 70, 70, 100,
     70, 70, 70, 100, 70, 70, 100, 70, 70, 70, 70, 100, 70,
     70, 70, 70, 70, 100, 70, 70, 70, 100, 70, 70, 70, 70,
     70, 70, 100]
    b = [(v, Z()) for v in a]
    sorted(b, reverse=True)
    raise Exception("should have raised TypeError")
except TypeError:
    pass

# issue 755
assert '{}'.format(int) == "<class 'int'>"

class C:
    pass

assert '{}'.format(C) == "<class '__main__.C'>"

import javascript
assert javascript.jsobj2pyobj(javascript.NULL) is None
undef = javascript.jsobj2pyobj(javascript.UNDEFINED)
assert not undef


# issue 760
class A(object):
   def __str__(self):
       return "an A"

class B(A):
    def __repr__(self):
       return '<B>()'

b = B()
assert str(b) == "an A"

# issue 761
class A:
    def __str__(self):
        return 'an A'

assert '{0}'.format(A()) == 'an A'

# issue 765
def sub_gen(expect):
    res = yield None
    assert res == expect, "Value should be sent to the inner generator"
    return res

def main_gen(expect):
    r = yield from sub_gen(expect)
    assert r == expect, "Value returned from the inner generator should be result of yield from expression"
    return r

expect_value = 30
g = main_gen(expect_value)
assert g.send(None) is None
try:
    g.send(expect_value)
    assert False, "Return from iterator should send StopIteration"
except StopIteration as e:
    assert e.value == expect_value

# issue 776
def f():
    d = {
        a: b
        for k in keys
        if k not in (
            "name",
        )  # comment
    }

# issue 778
import os
try:
    os.listdir()
    raise Exception("should have raised NotImplementedError")
except NotImplementedError:
    pass

# issue 780
def g():
    print(xtr) # should crash, of course

def f():
    xtr = 42
    g()

assertRaises(NameError, f)

# issue 781

# can't call strings
assertRaises(TypeError, 'a')
assertRaises(TypeError, 'a', 1)
assertRaises(TypeError, 'a', {'x': 1})

# can't call lists
t = [1, 2]
assertRaises(TypeError, t)
assertRaises(TypeError, t, 1)
assertRaises(TypeError, t, {'x': 1})

# can't call dicts
d = {1: 'a'}
assertRaises(TypeError,d)
assertRaises(TypeError, d, 1)
assertRaises(TypeError, d, {'x': 1})

# issue 782
class Greetings:
    default = None

    def hello(self):
        return "Hello!"

_func_body = """\
def {name}():
    if {obj} is None:
        {obj} = {init}
    return {obj}.{name}()
"""

def_str = _func_body.format(obj='Greetings.default',
    init='Greetings()', name="hello")
exec(def_str, globals())

assert hello() == "Hello!"

# issue 801


class L:
    def __init__(self):
        self._called = 0

    def get_list(self):
        self._called += 1
        return [0]

l = L()

for i in l.get_list():
    pass

assert l._called == 1

# issue 808
class A:
  pass

class B(object):
    def __init__(self, *args, **kwargs):
        self.res = None

    def __setattr__(self, *args, **kwargs):
        res = None
        if len(args) == 2 and hasattr(self, args[0]):
            old = getattr(self, args[0])
            new = args[1]
            res = super(B, self).__setattr__(*args, **kwargs)
        else:
            res = super(B, self).__setattr__(*args, **kwargs)
        return res

class C(B,A):
  pass

c = C()

# issue 794
assert (-1024).to_bytes(2, "big", signed=True) == b'\xfc\x00'
assert (1024).to_bytes(2, "big") == b'\x04\x00'
assert (1024).to_bytes(2, "little") == b'\x00\x04'

"""
import ipaddress
assert repr(ipaddress.ip_address('192.168.0.1')) == "IPv4Address('192.168.0.1')"
assert repr(ipaddress.ip_address('2001:db8::')) == "IPv6Address('2001:db8::')"
"""
# issue 811
try:
    exec("a + b = 1")
    raise Exception("should have raised SyntaxError")
except SyntaxError:
    pass

# issue 813
class A:
    def __radd__(self, other):
        return 99

    def __rmul__(self, other):
        return 100

assert [5] + A() == 99
assert [6] * A() == 100

# issue reported on the Google Group
# https://groups.google.com/forum/?fromgroups=#!topic/brython/U6cmUP9Q6Y8
class ndarray:
  def __getitem__(self, val):
    return val

t = ndarray()

assert slice(1, 5, None) == slice(1, 5, None)
assert t[1:5, 7] == (slice(1, 5, None), 7)

# test attribute __code__.co_code of functions
def f():
    print(10)

assert f.__code__.co_code.startswith("function f")

<<<<<<< HEAD
# Regression introduced in 6888c6d67b3d5b44905a09fa427a84bef2c7b304
class A:
    pass

global_x = None
def target(x=None):
    global global_x
    global_x = x

js_obj_dict = A().__dict__
js_obj_dict['target_key'] = target
js_obj_dict['target_key'](x='hello')

assert global_x == 'hello'
=======
# Issue 753
# This array trips over a bug in the sorting library that we use:
#    see https://github.com/mziccard/node-timsort/issues/14
a = [1.0, 1.0, 1.0, 1.0, 1.0, 0.5, 1.0, 0.5, 0.5, 1.0,
     0.5, 0.5, 0.5, 1.0, 0.5, 0.5, 0.5, 0.5, 1.0, 0.5,
     0.5, 0.5, 0.5, 0.5, 1.0, 0.5, 1.0, 0.5, 0.5, 0.5,
     0.6, 1.0]

a.sort()
for i in range(len(a) - 1):
    assert a[i] <= a[i+1]
>>>>>>> 3d31751e


# ==========================================
# Finally, report that all tests have passed
# ==========================================
print('passed all tests')<|MERGE_RESOLUTION|>--- conflicted
+++ resolved
@@ -1792,7 +1792,7 @@
 
 assert f.__code__.co_code.startswith("function f")
 
-<<<<<<< HEAD
+
 # Regression introduced in 6888c6d67b3d5b44905a09fa427a84bef2c7b304
 class A:
     pass
@@ -1807,7 +1807,7 @@
 js_obj_dict['target_key'](x='hello')
 
 assert global_x == 'hello'
-=======
+
 # Issue 753
 # This array trips over a bug in the sorting library that we use:
 #    see https://github.com/mziccard/node-timsort/issues/14
@@ -1819,7 +1819,7 @@
 a.sort()
 for i in range(len(a) - 1):
     assert a[i] <= a[i+1]
->>>>>>> 3d31751e
+
 
 
 # ==========================================
