from tester import assertRaises

# issue 5
assert(isinstance(__debug__,bool))

# issue #6 : unknown encoding: windows-1250
s = "Dziś jeść ryby"
b = s.encode('windows-1250')
assert b == b'Dzi\x9c je\x9c\xe6 ryby'
assert b.decode('windows-1250') == "Dziś jeść ryby"

# issue #7 : attribute set on module is not available from inside the module
import inject_name_in_module
inject_name_in_module.xxx = 123
assert inject_name_in_module.xxx == 123
# XXX temporarily comment next line
#assert inject_name_in_module.yyy() == 246

# issue #15 in PierreQuentel/brython
class a(object):
    def __init__(self):
        self.x = 9
a.__init__
class b(a):
    def __init__(s):
        super().__init__()
        assert s.x==9
z = b()

# issue 12
x = {'a':1}
assert 'a' in x

class ToDir:
    def init(self):
        pass

instanceToDir = ToDir()

dictToDir=({k: getattr(instanceToDir,k)
    for k in dir(instanceToDir) if '__' not in k})

castdictToDir={str(k): getattr(instanceToDir,k)
    for k in dir(instanceToDir) if '__' not in k}


assert 'init' in castdictToDir, 'init not in castdictToDir: %s' % list(dictToDir.keys())
assert castdictToDir["init"]==instanceToDir.init , 'init not init method: %s' % castdictToDir["init"]
assert 'init' in dictToDir, 'init not in dictToDir: %s' % list(dictToDir.keys())
assert dictToDir["init"]==instanceToDir.init , 'init not init method: %s' % dictToDir["init"]

# issue 32
assert 5 < 10 < 5 * 10 < 100

# issue 16 : isolate Python Namespacing
i = 5
def foo():
    def bar():
        return i
    res = []
    for i in range(5):
        res.append(bar())
    return res
assert foo() == [0, 1, 2, 3, 4]

# issues 62, 63 and 64
import test_sp

s = 'a = 3'
exec(s, test_sp.__dict__)
assert test_sp.a == 3
del test_sp.__dict__['a']
try:
    test_sp.a
    raise ValueError('should have raised AttributeError')
except AttributeError:
    pass
except:
    raise ValueError('should have raised AttributeError')

# issue 82 : Ellipsis literal (...) missing
def f():
    ...

#issue 83
import sys
assert sys.version_info > (3,0,0)
assert sys.version_info >= (3,0,0)

assert not sys.version_info == (3,0,0)
assert sys.version_info != (3,0,0)

assert not sys.version_info < (3,0,0)
assert not sys.version_info <= (3,0,0)

#issue 98
assert int.from_bytes(b'\xfc', 'big') == 252
assert int.from_bytes(bytearray([252,0]), 'big') == 64512
assert int.from_bytes(b'\x00\x10', byteorder='big') == 16
assert int.from_bytes(b'\x00\x10', byteorder='little') == 4096
assert int.from_bytes(b'\xfc\x00', byteorder='big', signed=True) == -1024
assert int.from_bytes(b'\xfc\x00', byteorder='big', signed=False) == 64512
assert int.from_bytes([255, 0, 0], byteorder='big') == 16711680

# issue #100
class A:
    if True:
        def aaa(self, x):
            return x

class B(A):
    if True:
        def aaa(self, x):
            return super().aaa(x)

b = B()
assert b.aaa(0)==0

# issue 108
def funcattrs(**kwds):
    def decorate(func):
        func.__dict__.update(kwds)
        return func
    return decorate

class C(object):
       @funcattrs(abc=1, xyz="haha")
       @funcattrs(booh=42)
       def foo(self): return 42

assert C().foo() == 42
assert C.foo.abc == 1
assert C.foo.xyz == "haha"
assert C.foo.booh == 42

# issue 115
a = 1
assert a.numerator == 1
assert a.denominator == 1
assert a.real == 1
assert a.imag == 0
assert isinstance(a.imag, int) == True
a = 1 + 2j
assert a.real == 1
assert a.imag == 2
assert isinstance(a.real, float) == True
assert isinstance(a.imag, float) == True


# issue 118
class A:
    def toString(self):
        return "whatever"

assert A().toString() == "whatever"

# issue 126
class MyType(type):
    def __getattr__(cls, attr):
        return "whatever"

class MyParent(metaclass=MyType):
    pass

class MyClass(MyParent):
    pass

assert MyClass.spam == "whatever"
assert MyParent.spam == "whatever"

#issue 127
assert "aaa+AAA".split("+") == ['aaa', 'AAA']

# issue 121
def recur(change_namespace=0):
    if change_namespace:
        x = 2
        return
    else:
        x = 1
    def nested():
        return x
    recur(change_namespace=1)
    return nested()

assert recur() == 1

#issue 131
import time
import datetime
target = time.struct_time([1970, 1, 1, 0, 0, 0, 3, 1, 0])
assert time.gmtime(0).args == target.args
target = time.struct_time([1970, 1, 1, 0, 1, 40, 3, 1, 0])
assert time.gmtime(100).args == target.args
target = time.struct_time([2001, 9, 9, 1, 46, 40, 6, 252, 0])
assert time.gmtime(1000000000).args == target.args
target1 = datetime.datetime(1969, 12, 31, 12, 0)
target2 = datetime.datetime(1970, 1, 1, 12, 0)
## depending on timezone this could be any hour near midnight Jan 1st, 1970
assert target1 <= datetime.datetime.fromtimestamp(0) <= target2

try:
    time.asctime(1)
except TypeError:
    pass
except:
    ValueError("Should have raised TypeError")
try:
    time.asctime((1,2,3,4))
except TypeError:
    pass
except:
    ValueError("Should have raised TypeError")
assert time.asctime(time.gmtime(0)) == 'Thu Jan  1 00:00:00 1970'
tup = tuple(time.gmtime(0).args)
assert time.asctime(tup) == 'Thu Jan  1 00:00:00 1970'

# issue 137
codeobj = compile("3 + 4", "<example>", "eval")
assert eval(codeobj) == 7

x = 7
codeobj = compile("x + 4", "<example>", "eval")
assert eval(codeobj) == 11

# issue 154
class MyMetaClass(type):
    def __str__(cls):
        return "Hello"

class MyClass(metaclass=MyMetaClass):
    pass

assert str(MyClass) == "Hello"

# issue 155
class MyMetaClass(type):
    pass

class MyClass(metaclass=MyMetaClass):
    pass

MyOtherClass = MyMetaClass("DirectlyCreatedClass", (), {})

assert isinstance(MyClass, MyMetaClass), type(MyClass)
assert isinstance(MyOtherClass, MyMetaClass), type(MyOtherClass)

# traceback objects
import sys
import types

try:
    raise ValueError
except ValueError:
    tb = sys.exc_info()[2]
    assert isinstance(tb, types.TracebackType)

# issue 156
from collections import abc
assert isinstance(dict(one=1), abc.Mapping)
assert issubclass(dict, abc.Mapping)


# issue 169
from random import seed, shuffle
first = list(range(20))
seed(31416)
shuffle(first)
second = list(range(20))
seed(31416)
shuffle(second)
assert first == second, "Same seed does not produce same random results"

# True and False are instances of int
assert isinstance(True, int)
assert isinstance(False, int)

# repr of type(None)
assert repr(type(None)) == "<class 'NoneType'>"

# nonlocal
def f():
    def g():
        nonlocal t
        return t
    t = 1
    return g

assert f()()==1

def f():
    k = 1
    def g():
        def r():
            nonlocal k
            return k+1
        return r()
    return g()

assert f()==2

# setting __class__
class A:pass
class B:
    x = 1

a = A()
assert not hasattr(a, 'x')
a.__class__ = B
assert a.x == 1

# hashable objects
class X:
    def __hash__(self): return hash(1.0)
    def __eq__(self, other): return other == 1

a = {1: 'a', X(): 'b'}
assert a=={1:'b'}
assert X() in a
assert a[X()]=='b'

class X:
    def __hash__(self): return hash('u')

a = {'u': 'a', X(): 'b'}
assert set(a.values())=={'a', 'b'}
assert not X() in a

b = {'u':'a'}
assert not X() in b

class X:
    def __hash__(self): return hash('u')
    def __eq__(self, other): return other=='u'
    pass

a = {'u': 'a', X(): 'b'}
assert a == {'u': 'b'}
assert X() in a
assert a[X()]=='b'

# issue 176
x = [1,2,3]
assert sum(-y for y in x) == -6

# issue 186
source = [0, 1, 2, 3]
total = sum(source.pop() for _ in range(len(source)))
assert total == 6, "expected 6 but instead was %d" % total

# issue 177
import sys
ModuleType=type(sys)
foo=ModuleType("foo", "foodoc")
assert foo.__name__=="foo"
assert foo.__doc__=="foodoc"
#assert type(foo.__dict__) == dict

# issue 183
x=4
cd=dict(globals())
cd.update(locals())
exec("x=x+4",cd)

assert x == 4
assert cd['x'] == 8

y=5
yd=dict(globals())
yd.update(locals())
co=compile("y=y+4","","exec")
exec(co,yd)

assert yd['y'] == 9
assert y == 5

# issue 201
import json
d=json.loads("""{"a":1,"b":2.1}""")
assert d == {'a': 1, 'b': 2.1}
assert type(d['a']) == int
assert type(d['b']) == float

# issue 203
def f(z):
  z += 1
  return z

x = 1.0

assert x != f(x)

# issue 204
import math
m, e = math.frexp(abs(123.456))
assert m == 0.9645
assert m * (1 << 24) == 16181624.832

# issue 207

for x in range(0x7ffffff0, 0x8000000f):
    assert x & x == x, "%s & %s == %s" % (hex(x), hex(x), hex(x & x))
    assert x | x == x, "%s | %s == %s" % (hex(x), hex(x), hex(x | x))

for x in range(0x17ffffff0, 0x17fffffff):
    assert x & x == x, "%s & %s == %s" % (hex(x), hex(x), hex(x & x))
    assert x | x == x, "%s | %s == %s" % (hex(x), hex(x), hex(x | x))

# issue 208
a=5
assert globals().get('a')  == 5

# not an official issue
class Cmp:
    def __init__(self,arg):
        self.arg = arg

    def __repr__(self):
        return '<Cmp %s>' % self.arg

    def __eq__(self, other):
        return self.arg == other

a=Cmp(1)
b=Cmp(1)

assert a == b
assert not (a != b)

# issue 218
a = [1,2,3]
a *= 2
assert a == [1, 2, 3, 1, 2, 3]

# bug with property setter
class Test:

    @property
    def clicked(self):
        return self.func

    @clicked.setter
    def clicked(self, callback):
        self.func = callback

t = Test()
t.clicked = lambda x: x+7 #"clicked"
assert t.clicked(7) == 14

# issue 249
x = [a.strip() for a in [
  " foo ",
  " bar ",
]]
assert x == ['foo', 'bar']

# issue 250
assert 2**3**4 == 2417851639229258349412352

# issue 258
a = [1, 2, 3]
b, *c = a
assert c == [2, 3]

# issue 261 (__slots__)
class A:
    __slots__ = 'x',

A.x
a = A()
a.x = 9
assert a.x == 9
try:
    a.y = 0
except AttributeError:
    pass
except:
    raise

# issue 274
import base64
b = bytearray(b'<Z\x00N')
b64 = base64.b64encode( b )
assert b64 == b'PFoATg=='

import base64
buf = bytearray(b'EZ\x86\xdd\xabN\x86\xdd\xabNE[\x86\xdd\xabN\x86\xdd\xabN')
b64 = base64.b64encode( buf )
assert b64 == b'RVqG3atOht2rTkVbht2rTobdq04='

# issue 279
x = 0
if False: x+=2;x+=3
for n in range(2): x+=1;x+=1
assert x==4

# issue 280
for n in range(5):
    pass
assert n==4

# issue 294
assert int.from_bytes(bytes=b'some_bytes',byteorder='big') == 545127616933790290830707

# issue 296
assert [4,0,4].index(4,1) == 2

#issue 297
assert type((1,)*2) == tuple

t = 1,2
try:
    t[0]=1
except TypeError:
    pass

# issue 298
n = 1
for n in range(n): pass
assert n == 0

#issue 301
t = 1,2
assertRaises(TypeError, t.__setitem__, 0, 1)

try:
    t[0]=1
except TypeError:
    pass
else:
    raise Exception('should have raised TypeError')

# issue 303
assert "{0:.{1}f}".format(1.123,1) == "1.1"

# issue 305
a = [1, 2, 3]
assert a.sort() is None

# issue 307
x = 1
assertRaises(AttributeError, setattr, x, '__add__', 1)
assertRaises(AttributeError, setattr, x, 'y', 1)

# issue 310
assert 4 in range(5)
assert 4 in range(0, 5, 2)
assert not 1 in range(0, 5, 2)

assert 1 in range(10, 0, -1)
assert 10 in range(10, 0, -1)
assert not 1 in range(10, 0, -2)
assert not 0 in range(10, 0, -2)

# issue 316
class Test():
    def __pos__(self):
        return 'plus'
    def __neg__(self):
        return 'minus'
    def __invert__(self):
        return 'invert'
a = Test()
assert +a == 'plus'
assert -a == 'minus'
assert ~a == 'invert'

for x in 1, 1.2, 1+2j, 2**54:
    assert +x == x

assert -True == -1

# issue 317
assert eval("-1") == -1

# issue 322
a = 0000
b = int(00)
c = 000 + 1
d = 0000 * 10
assert a == 0
assert b == 0
assert c == 1
assert d == 0

# unpacking in target list
for a,*b in [[1, 2, 3]]:
    assert a == 1
    assert b == [2, 3]

# issue 327
def f():
    a += 1

assertRaises(UnboundLocalError, f)

def f():
    a = a+1

assertRaises(UnboundLocalError, f)

a = 3

def plus():
    print(a)
    a = 7

assertRaises(UnboundLocalError, plus)

def plus():
    global axd
    print(axd)

assertRaises(NameError, plus)

def f():
    for i in 1,2:
        if i==2:
            x = a
        else:
            a = 1
    return x

assert f()==1

def f():
    for i in 1,2:
        if i==2:
            a += 1
        else:
            a = 1
    return a

assert f()==2

# issue 335
def f():
    "hello"("3")

assertRaises(TypeError, f)

# issue 342
try:
    from .spam import eggs
except SystemError as ie:
    assert str(ie)=="Parent module '' not loaded, cannot perform relative import"

# issue 343
a76gf = 0

def f():
    a76gf = 1
    def g():
        nonlocal a76gf
        a76gf=a76gf+1
        return a76gf
    assert g()==2
f()

# issue 344
def f():
    a2fx = 1
    def g():
        nonlocal a2fx
        a2fx = 2
    g()
    assert a2fx == 2
f()

# issue 347
from abc import ABCMeta, abstractmethod

class interface(metaclass=ABCMeta):
    @abstractmethod
    def test(self):
        return

class implementation(interface):
    def test(self):
        return

i = implementation()

assert isinstance(i, implementation)
assert isinstance(i, interface)

# classes with abstract methods can't be instanciated
class A(metaclass=ABCMeta):
    @abstractmethod
    def foo(self): pass

assertRaises(TypeError, A)

# same for subclasses
class B(A):
    pass

assertRaises(TypeError, B)

# class C overrides foo so it has no abstract method, it can have instances
class C(A):
    def foo(self): return 42

assert C().foo() == 42

# issue 348
x, y = y, x = 2, 3
assert x, y == (3, 2)

# issue 350
a = float("-inf")
b = float("-infinity")
assert a == b
assert repr(a) == '-inf'
assert a * 1. == b
assert a * 1 == b

# issue 352
a = float("inf")
assert a*1 == a

# issue 355
class kk:
    def __init__(self, enum):
        pass

lambda enum: enum

def foo(enum): pass

# issue 360
assert "André".isidentifier()

# issue 361
FULL_ENGLISH_ALPHABET = "ABCDEFGHIJKLMNOPQRSTUVWXYZ"
FULL_ENTEAN_ALPHABET =  "AZYXEWVTISRLPNOMQKJHUGFDCB"
tran_tab = str.maketrans(FULL_ENGLISH_ALPHABET, FULL_ENTEAN_ALPHABET, 'sh')
assert "PETEshelley".translate(tran_tab) == "MEHEelley"

# issue 363
a = float('nan')
b = 1
c = a-b

# issue 371
assert (not 'x' in ['x', 'y'] and 2==1) == False

# issue 375
def f():
    "test" %3
assertRaises(TypeError, f)

# issues 387 and 388
class A():
    pass

class B():
    pass

a1 = A()
a2 = A()

assert hash(A) != hash(B)
assert hash(A) != hash(a1)
assert hash(A) != hash(a2)

class A():
    pass

class B():
    pass

d = {A: "class A"}

def test():
    d[B]

assertRaises(KeyError, test)

# issue 389
gen = (n * n for n in range(10))
assert list(gen) == [0, 1, 4, 9, 16, 25, 36, 49, 64, 81]
assert list(gen) == []

# issue 391
def f():
    ["a"]+5

assertRaises(TypeError, f)

# sum with booleans
assert sum([True, False]) == 1
assert 1.2+True == 2.2

# issue #392
class A:
  def __init__(self):
    self.b = [1 for n in range(10)]
    self.b[3] = 0

eval = A()

assert [c for c in range(10) if eval.b[c] == 0] == [3]

# restore original "eval"
eval = __builtins__.eval

# issue 394
import base64
b = b"\x7F\x7B\xED\x96"
b64 = base64.b64encode(b)
assert b64 == b"f3vtlg=="
newb = base64.b64decode(b64)
assert newb == b

e = base64.b64encode(b'data to encode')
assert e == b"ZGF0YSB0byBlbmNvZGU="
assert base64.b64decode(e, validate=True) == b'data to encode'

# issue 412
assert not True and not False or True
assert False and not False or True
assert False and not False or not False
assert False and not True or True
assert False and not True or not False
assert not True and not True or True
assert not True and not True or not False
assert not True and not False or True
assert not True and not False or not False

# issue 423
assert 'a'.islower()
assert 'A'.isupper()
assert 'Ⰰ'.isupper() # U+2C00     GLAGOLITIC CAPITAL LETTER AZU
assert 'a0123'.islower()
assert not '0123'.islower() # no uppercase, lowercase or titlecase letter
assert not '0123'.isupper()
assert not '!!!'.isupper()
assert not '!!!'.islower()

# issue 421
assert "{:.0f}".format(2.1) == "2"
assert "{:.0f}".format(-2.1) == "-2"

# set attribute __doc__ of a function
def test():
    """original text"""
    pass

assert test.__doc__ == """original text"""
test.__doc__ = "new text"
assert test.__doc__ == "new text"

# issue 433

# Once pull request 494 is integrated we should
# use `math.isclose` instead of `my_isclose`
# Floats should not test for equality !
import math
def my_isclose(a, b, rel_tol=1e-09, abs_tol=1e-09):
    if a == b:
        return True
    diff = abs(a-b)
    return diff <= abs(a)*rel_tol or diff <= abs(b)*rel_tol or diff <= abs_tol

assert my_isclose(10**1j, (-0.6682015101903132+0.7439803369574931j))
assert my_isclose(10.5**(3+1j), (-814.610144261598+822.4998197514079j))

assert my_isclose(math.e**1j, (0.5403023058681398+0.8414709848078965j))

assert my_isclose((1+2j)**1j, (0.2291401859804338+0.23817011512167555j))

# issue 434
import collections
Set = collections.defaultdict(lambda: None)
Set[0]
Set[int]
Set[str]

# issue 448
d = { 0 : [1] }
d[0] += [2]
assert d == {0: [1, 2]}

# issue 449
a = [[1]]
a[0] += [2]
assert a == [[1, 2]]

# issue 450
assert True == True
assert True != False
assert False == False
assert not (True == None)
assert True != None

# issue 451
import copy
assert copy.copy({1}) == {1}
assert copy.copy({1:2}) == {1:2}

# issue 456
assert {0, 1, 2}.issuperset([0, 1])
assert not {0, 1, 2}.issuperset([2, 3])

assert {0, 1}.issubset(range(3))
assert not {7, 8}.issubset([6, 7])

# issue 465
class A:
    def __init__(self, value):
        self.value = value
    def __enter__(self):
        return self
    def __exit__(self, *args):
        pass
    def __str__(self):
        return str(self.value)
a = A(1)
with a as x:
    assert str(x) == "1"

with A(2) as x:
    assert str(x) == "2"

with A(3):
    pass

# ternary is an expression
a = eval('1 if 3 == 4 else 0')
assert a == 0

# issue 480

def test(throw=True):
    pass

test(throw=False)

# issue 485
class Test:
    pass

a = Test()
b = Test()
d = {a:1,b:2}

assert d[a] == 1
assert d[b] == 2

# issue 481
flag = False

def extend_instance(obj, cls):
    """
        Apply mixins to a class instance after creation
        (thanks http://stackoverflow.com/questions/8544983/dynamically-mixin-a-base-class-to-an-instance-in-python)
    """

    base_cls = obj.__class__
    base_cls_name = obj.__class__.__name__
    obj.__class__ = type("Extended"+base_cls_name, (cls,base_cls),{})

class Mixin(object):
    def __setattr__(self, name, value):
        if not name.startswith('_'):
            #print("Mixin setting", name, "to", value, super().__setattr__)
            super().__setattr__(name,value)
        else:
            super().__setattr__(name,value)

class Test:
    def __init__(self):
        self._dct={}

    def __setattr__(self,name,value):
        global flag
        if not name.startswith('_'):
            self._dct[name]=value
            #print("Test setting", name, "to", value)
            flag = True
        else:
            super().__setattr__(name,value)
    def __getattr__(self):
        if not name.startswith('_'):
            return self._dct[name]
        else:
            return getattr(self,name)

t=Test()
extend_instance(t,Mixin)
t.c=20
assert flag

# bug in comprehensions
a = [1, 2]
b = [3, 4]
odd = [x for x in a+b if x%2]
assert odd == [1, 3]

# Bug in generators (GitHub Issue #502)

def test_gen():
    for i in range(1):
        yield i
    return 20

g = test_gen()
next(g)
try:
    next(g)
except StopIteration as exc:
    assert exc.value == 20


# Bug in round (GitHub Issue #506)

class TestRound:
    def __round__(self, n=None):
        if n is None:
            return 10
        else:
            return n
tr = TestRound()


assert type(round(3.0)) == int, "Round called without second argument should return int"
assert type(round(3.1111, 3)) == float, "Round called without second argument should return same type as first arg"
assert type(round(3.0, 0)) == float, "Round called without second argument should return same type as first arg"
assert round(3.1111, 3) == 3.111
assert type(round(0, 3)) == int, "Round called without second argument should return same type as first arg"
assert round(tr, 3) == 3, "Round called on obj with __round__ method should use it"
assert round(tr) == 10, "Round called on obj with __round__ method should use it"

# Bankers rounding (issue #513)
assert round(-9.5) == -10
assert round(-0.5) == 0
assert round(2.5) == 2
assert round(9.5) == 10
assert round(100.5) == 100

# issue 523
borders_distance = [(-5, 0), (4, 0), (0, -3), (0, 4)]
mx, my = min(borders_distance, key=lambda m: abs(m[0] + m[1]))
assert (mx, my) == (0, -3)

# issue 500
order = []
try:
    order.append('try')
except KeyError as exc:
    order.append('except')
else:
    order.append('else')
finally:
    order.append('finally')

assert order == ['try', 'else', 'finally']

# issue 529
x = [-644475]
assert "{:,}".format(int(x[0])) == "-644,475"

# issue 533
err = """def f():
    x = yaz
f()"""
try:
    exec(err)
except NameError:
    pass

# issue 542
def test(*args):
    return args

a01 = [0, 1]

assert test(*a01, 2, 3) == (0, 1, 2, 3)

args = a01 + [2, 3]
assert test(*args) == (0, 1, 2, 3)

def test(**kw):
    return kw

d1 = {'x': 2}
d2 = {'y': 3}
assert test(u=1, **d1, **d2) == {'u': 1, 'x': 2, 'y': 3}

# issue 545
k = 3
nb = 0
for k in range(k):
    nb += 1
assert nb == 3

# issue 547
a = (1,)
b = a
a += (2,)
assert b == (1,)

# issue 549
a = 5.0
a **= 2
assert a == 25.0
a //= 25
assert a == 1.0

# issue 550
assert True & False is False
assert True | False is True
assert True ^ False is True

# issue 551
y=-1;
assert y == -1

# issue 553
sxz = 'abc'
assert [sxz for sxz in sxz] == ['a', 'b', 'c']
assert {sxz for sxz in sxz} == {'a', 'b', 'c'}
assert {sxz:sxz for sxz in sxz} == {'a': 'a', 'b': 'b', 'c': 'c'}
g = (sxz for sxz in sxz)
assert list(g) == ['a', 'b', 'c']

# issue 554
nbcalls = 0
def f():
    global nbcalls
    nbcalls += 1

def g(unused_arg=f()):
    pass

assert nbcalls == 1

# issue 499
data = [1, 2, 3]
data = (item for item in data)
assert list(data) == [1, 2, 3]

# issue 557
from math import sin, log

class N:
    def __float__(self):
        return 42.0

num = N()
assert sin(num) == -0.9165215479156338
assert log(num) == 3.7376696182833684

# issue 558
a = set([5, 10])
b = set(a)
a.difference_update([5])
assert a == {10}
assert b == {5, 10}

# issue 560
class Base:
    @classmethod
    def test(cls):
        return cls

class Derived(Base):
    def __init__(self):
        pass

assert Derived.test() == Derived
d = Derived()
assert d.test() == Derived

# issue 563
assert str(False + False) == '0'
assert False + True == 1
assert True + True == 2

# Issue 572: Sort should be stable
words = ["Bed", "Axe", "Cat", "Court", "Axle", "Beer"]
words.sort()
words.sort(key=len, reverse=True)

assert words == ['Court', 'Axle', 'Beer', 'Axe', 'Bed', 'Cat']


# chained comparisons
x = 0

def impure():
  global x
  x += 1
  return x

assert 0 < impure() <= 1

# issue 576
class Patched:
    def method(self, first="patched1", second="patched2"):
        return(first, second)


class Patcher:
    def __init__(self):
        Patched.method = self.method  # monkey patches with instantiated method
    def method(self, first="patcher1", second="patcher2"):
        return(first, second)

Patched.method = Patcher.method  # monkey patches with non instantiated method
assert ("tester1", "patcher2") == Patched().method("tester1")
Patcher()
assert ("tester1", "patcher2") == Patched().method("tester1"), "instead returns %s %s" % Patched().method()

# issue 578

try:
    raise 1
except TypeError:
    pass

class A:
    pass

try:
    raise A()
except TypeError:
    pass

def test():
    return IOError()

try:
    raise test()
except IOError:
    pass

# issue 582
def nothing():
    a = lambda: 1 \
        or 2
    return a()

assert nothing() == 1

# issue 584
try:
    from __future__ import non_existing_feature
except SyntaxError:
    pass

# issue 501
class Test:
    def __iter__(self):
        self._blocking = True
        yield self

def test_yield():
    b = yield from Test()
    return b

test = []
for b in test_yield():
    test.append(b)

assert test[0]._blocking is True

# issue 588
def yoba(a, b):
    return a + b
assertRaises(TypeError, yoba, 1, 2, 3)

# issue 592
assert pow(97, 1351, 723) == 385

# issue 595
assert float(True) == 1.0

# issue 598
class A(object):
    __slots__ = "attr"
    def __init__(self, attr=0):
        self.attr  = attr
a = A()

# issue 600
class A:
    def __eq__(self, other):
        return True

class B(A):
    def __eq__(self, other):
        return False

# check that B.__eq__ is used because B is a subclass of A
assert A() != B()
a = A()
b = B()
assert a != b
assert b != a

# issue 601
assert {1:1}.keys() == {1}
assert {1} == {1:1}.keys()
assert {1:1}.items() == {(1,1)}
assert {1:2}.values() == {2}

# issue 602
d = {} #should crash with mutation in for loop dict error
d[1] = 1
try:
    for i in d:
        d[i+1] = 1
    raise Exception('should fail')
except RuntimeError:
    pass

# issue 603
import copy
a = [[1],2,3]
b = copy.copy(a)
b[0] += [10]
assert a == [[1, 10], 2, 3]
assert b == [[1, 10], 2, 3]

# issue 604
class StopCompares:
    def __eq__(self, other):
        return 1/0

checkfirst = list([1, StopCompares()])
assert(1 in checkfirst)

# issue 614
from collections import namedtuple
N = namedtuple('N', 'spam, length, eggs')
n = N(5, 6, 7)
assert n.length == 6

M = namedtuple('M', 'a, b, c')
m = M(5, 6, 7)
try:
    m.length
    raise AssertionError("should have raised AttributeError")
except AttributeError:
    pass

# issue 615
class A:
    spam = 5

try:
    a = A(5)
    raise AssertionError("should have raised TypeError")
except TypeError:
    pass

try:
    class A(spam="foo"):
        pass
    raise AssertionError("should have raised TypeError")
except TypeError:
    pass

# issue 619
import sys
from browser.html import H2


class _ElementMixIn:
    def __init__(self, *args, **kwargs):
        super().__init__(*args, **kwargs)
        self._sargs = []
        self._kargs = {}

    def mytest(self):
        self._sargs.append(5)

    def mytest2(self):
        self._kargs[5] = '5'

kls = type('h2', (_ElementMixIn, H2,), {})

x = kls()
x.mytest()
assert x._sargs == [5]
x.mytest2()
assert x._kargs[5] == '5'

# issue 649
class test:
    def test(self):
        return 1
assert test().test() == 1

# issue 658
kk = [i for i in [
        1,  # 1st quadrant
        2
]]
assert kk == [1, 2]

kk = (i for i in [
        1, # a comment
        2
])
assert list(kk) == [1, 2]

# issue 663
a = {}
a[5] = b = 0
assert a[5] == 0

# issue 659
class A:
    def x(self):
        pass

assert A().x.__name__ == "x"
assert A.x.__name__ == "x"

# issue 669
assert 0.1 is 0.1
assert not(1 is 1.0)

# issue 673
class A:
    __z = 7
    def __init__(self):
        self.__x = 20

a = A()
assert a._A__x == 20
assert a._A__z == 7


class Mapping:
    def __init__(self, iterable):
        self.items_list = []
        self.__update(iterable)

    def update(self, iterable):
        for item in iterable:
            self.items_list.append(item)

    __update = update   # private copy of original update() method

class MappingSubclass(Mapping):

    def update(self, keys, values):
        # provides new signature for update()
        # but does not break __init__()
        for item in zip(keys, values):
            self.items_list.append(item)

mapping = Mapping(range(3))
mapping.update(range(7, 10))
assert mapping.items_list == [0, 1, 2, 7, 8, 9]

map2 = MappingSubclass(range(3))
map2.update(['a', 'b'], [8, 9])
assert map2.items_list == [0, 1, 2, ('a', 8), ('b', 9)]

class B:
    def __print(self, name):
        return name

assert B()._B__print('ok') == 'ok'

# issue 680
class A:
    def __getattribute__(self, name):
        return super().__getattribute__(name)

    def test(self):
        return 'test !'

assert A().test() == "test !"

# issue 681
found = [x for x in ['a','b','c']
                     if x and not x.startswith('-')][-1]
assert found == 'c'

assert [0, 1][-1] == 1
assert {-1: 'a'}[-1] == 'a'

# issue 686
s = "message = 5"
t = {}
exec(s, t)
assert 'message' in t
exec('x = message', t)
assert 'x' in t
assert t['x'] == 5

# issue 690
t = {}
exec("""def f():
    global x
    x = 3
""", t)
exec("f()", t)
assert t['x'] == 3

# issue 691
class C(object): pass
c1 = C()
c1.x = 42
assert c1.__dict__['x'] == 42
c1.__dict__.clear()
assert c1.__dict__ == {}

class C(object): pass
c2 = C()
c2.x = 42
c2.__dict__ = dict()
assert c2.__dict__ == {}

try:
    c2.__dict__ = 6
except TypeError:
    pass

# issue 699
def members(obj):
    for m in dir(obj):
        getattr(obj, m)

members(int)

class Foo:
    def foo(self):
        pass

members(Foo)

# issue 701
assert type( (1,2,3)[:0] ) == tuple
assert type( (1,2,3)[1:2:-1] ) == tuple
assert type( (1,2,3)[0:2] ) == tuple

# generalised unpacking for function calls
def f(*args, **kw):
    return args, kw

res = f(3, *[1, 8], 5, y=2, **{'a': 0}, **{'z': 3})
assert res[0] == (3, 1, 8, 5)
assert res[1] == {'y': 2, 'a': 0, 'z': 3}

# issue 702
def f():
    return

try:
    f > 5
    raise Exception("should have raised TypeError")
except TypeError:
    pass

try:
    min <= 'a'
    raise Exception("should have raised TypeError")
except TypeError:
    pass

import random
try:
    random.random < 1
    raise Exception("should have raised TypeError")
except TypeError:
    pass

class A:
    pass

try:
    A < 'x'
    raise Exception("should have raised TypeError")
except TypeError:
    pass

# issue 729
head, *tail = 1, 2, 3
assert tail == [2, 3]

# issue 731
from random import randrange
assert set([randrange(1, 4, 1) for i in range(100)]) == set([1, 2, 3])
assert set([randrange(1, 4, 2) for i in range(100)]) == set([1, 3])
assert set([randrange(0, 4, 2) for i in range(100)]) == set([0, 2])
assert set([randrange(0, 5, 2) for i in range(100)]) == set([0, 2, 4])
assert set([randrange(1, 4, 3) for i in range(100)]) == set([1])
assert set([randrange(0, 4, 3) for i in range(100)]) == set([0, 3])
assert set([randrange(0, 5, 3) for i in range(100)]) == set([0, 3])
assert set([randrange(0, 6, 3) for i in range(100)]) == set([0, 3])
assert set([randrange(0, 7, 3) for i in range(100)]) == set([0, 3, 6])
assert set([randrange(1, 4, 3) for i in range(100)]) == set([1])
assert set([randrange(1, 5, 3) for i in range(100)]) == set([1, 4])
assert set([randrange(1, 6, 3) for i in range(100)]) == set([1, 4])
assert set([randrange(1, 7, 3) for i in range(100)]) == set([1, 4])
assert set([randrange(1, 8, 3) for i in range(100)]) == set([1, 4, 7])


from asyncio import coroutine

@coroutine
def simple_coroutine():
    return 10

fut = simple_coroutine()
assert fut.result() == 10

# issue 744: Javascript objects should allow integer attribute names.
from browser import window
a = window.Uint8ClampedArray.new(10)

for i in range(10):
    a[i] = i
    assert a[i] == i

# issue 748
y = 42
g = { 'x':0 }
try:
    exec('print(y)', g)
    raise Exception("should have raised NameError")
except NameError:
    pass

<<<<<<< HEAD

# issue 749
assert float.__eq__(1.5, 1.5)
assert float.__eq__(1.0, 1)
assert not float.__eq__(1, 0)
assert int.__eq__(1, 1)
assert not int.__eq__(1, 0)


=======
# issue 751
class Z: pass

try:
    (10, Z()) <= (10, Z())
    raise Exception("should have raised TypeError")
except TypeError:
    pass

try:
    a = [100, 100, 100, 100, 100, 70, 100, 100, 70, 70, 100,
     70, 70, 70, 100, 70, 70, 100, 70, 70, 70, 70, 100, 70,
     70, 70, 70, 70, 100, 70, 70, 70, 100, 70, 70, 70, 70,
     70, 70, 100]
    b = [(v, Z()) for v in a]
    sorted(b, reverse=True)
    raise Exception("should have raised TypeError")
except TypeError:
    pass
>>>>>>> 5efef24b

# ==========================================
# Finally, report that all tests have passed
# ==========================================
print('passed all tests')<|MERGE_RESOLUTION|>--- conflicted
+++ resolved
@@ -1629,8 +1629,6 @@
 except NameError:
     pass
 
-<<<<<<< HEAD
-
 # issue 749
 assert float.__eq__(1.5, 1.5)
 assert float.__eq__(1.0, 1)
@@ -1638,8 +1636,6 @@
 assert int.__eq__(1, 1)
 assert not int.__eq__(1, 0)
 
-
-=======
 # issue 751
 class Z: pass
 
@@ -1659,7 +1655,7 @@
     raise Exception("should have raised TypeError")
 except TypeError:
     pass
->>>>>>> 5efef24b
+
 
 # ==========================================
 # Finally, report that all tests have passed
