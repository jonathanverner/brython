--- conflicted
+++ resolved
@@ -1685,23 +1685,12 @@
 b = B()
 assert str(b) == "an A"
 
-<<<<<<< HEAD
-# pass globals() to exec
-x = 1
-
-def f():
-    exec("y = x", globals())
-    assert y == 1
-
-f()
-=======
 # issue 761
 class A:
     def __str__(self):
         return 'an A'
 
 assert '{0}'.format(A()) == 'an A'
->>>>>>> bad1f61a
 
 # ==========================================
 # Finally, report that all tests have passed
