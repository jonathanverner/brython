--- conflicted
+++ resolved
@@ -495,11 +495,7 @@
     // return the code of the function for next iteration
     var src = root.children[0].src(),
         next_src = src.substr(src.search('function'))
-<<<<<<< HEAD
-        
-=======
-    
->>>>>>> f124eedb
+    
     return next_src
 }
 
