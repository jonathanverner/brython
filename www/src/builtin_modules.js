--- conflicted
+++ resolved
@@ -215,16 +215,10 @@
                     'TEMPLATE','TIME','TRACK','VIDEO','WBR',
                      // HTML5.1 tags
                     'DETAILS','DIALOG','MENUITEM','PICTURE','SUMMARY']
-<<<<<<< HEAD
-
-        // create classes
-        var obj = {},
-=======
-        
+
         // Module has an attribute "tags" : a dictionary that maps all tag
         // names to the matching tag class factory function.
         var obj = {tags:_b_.dict()},
->>>>>>> 54891276
             dicts = {}
 
         function maketag(tag){
@@ -232,14 +226,9 @@
                 throw _b_.TypeError("html.maketag expects a string as argument")
             }
             dicts[tag] = makeTagDict(tag)
-<<<<<<< HEAD
-            factory = makeFactory(tag)
-            dicts[tag].$factory = obj[tag]
-=======
             var factory = makeFactory(tag)
             dicts[tag].$factory = factory
             obj.tags.$string_dict[tag] = factory
->>>>>>> 54891276
             return factory
         }
 
