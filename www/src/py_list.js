;(function($B){

eval($B.InjectBuiltins())

var $ObjectDict = _b_.object.$dict, $N = _b_.None

function $list(){
    // used for list displays
    // different from list : $list(1) is valid (matches [1])
    // but list(1) is invalid (integer 1 is not iterable)
    var args = [], pos=0
    for(var i=0, _len_i = arguments.length; i < _len_i;i++){args[pos++]=arguments[i]}
    return new $ListDict(args)
}

var $ListDict = {__class__:$B.$type,
    __name__:'list',
    $native:true,
    __dir__:$ObjectDict.__dir__}

$ListDict.__add__ = function(self,other){
    if($B.get_class(self)!==$B.get_class(other)){
        throw TypeError('can only concatenate list (not "'+
            $B.get_class(other).__name__+'") to list')
    }
    var res = self.valueOf().concat(other.valueOf())
    if(isinstance(self,tuple)) res = tuple(res)
    return res
}

$ListDict.__contains__ = function(self,item){
    var $=$B.args('__contains__',2,{self:null,item:null},['self','item'],
        arguments,{},null,null),
        self=$.self,
        item=$.item
    var _eq = function(other){return $B.rich_comp("__eq__", item, other)}
    var i=0
    while(i<self.length) {
        if(_eq(self[i])) return true
        i++
    }
    return false
}

$ListDict.__delitem__ = function(self,arg){

    if(isinstance(arg,_b_.int)){
        var pos = arg
        if(arg<0) pos=self.length+pos
        if(pos>=0 && pos<self.length){
            self.splice(pos,1)
            return $N
        }
        throw _b_.IndexError('list index out of range')
    }
    if(isinstance(arg,_b_.slice)) {
        var step = arg.step;if(step===None){step=1}
        var start = arg.start
        if(start===None){start = step>0 ? 0 : self.length}
        var stop = arg.stop
        if(stop===None){stop = step >0 ? self.length : 0}
        if(start<0) start=self.length+start
        if(stop<0) stop=self.length+stop
        var res = [],i=null, pos=0
        if(step>0){
            if(stop>start){
                for(var i=start;i<stop;i+=step){
                    if(self[i]!==undefined){res[pos++]=i}
                }
            }
        } else {
            if(stop<start){
                for(var i=start;i>stop;i+=step){
                    if(self[i]!==undefined){res[pos++]=i}
                }
                res.reverse() // must be in ascending order
            }
        }
        // delete items from left to right
        var i=res.length
        while(i--) {
           //for(var i=res.length-1;i>=0;i--){
           self.splice(res[i],1)
        }
        return $N
    }

    if (hasattr(arg, '__int__') || hasattr(arg, '__index__')) {
       $ListDict.__delitem__(self, _b_.int(arg))
       return $N
    }

    throw _b_.TypeError('list indices must be integer, not '+_b_.str(arg.__class__))
}

$ListDict.__eq__ = function(self,other){
    if(isinstance(other, $B.get_class(self).$factory)){
       if(other.length==self.length){
            var i=self.length
            while(i--) {
                if(!$B.rich_comp("__eq__", self[i], other[i])) return false
            }
            return true
       }
    }
    return false
}

$ListDict.__getitem__ = function(self,arg){
    var $=$B.args('__getitem__',2,{self:null,key:null},
        ['self','key'],arguments,{},null,null),
        self=$.self, key=$.key

    var klass = $B.get_class(self).$factory

    if(isinstance(key,_b_.int)){
        var items=self.valueOf()
        var pos = key
        if(key<0) pos=items.length+pos
        if(pos>=0 && pos<items.length) return items[pos]

        throw _b_.IndexError('list index out of range')
    }
    if (isinstance(key,_b_.slice)) {
        // Find integer values for start, stop and step
        var s = _b_.slice.$dict.$conv_for_seq(key, self.length)
        // Return the sliced list
        var res=[], i=null, items=self.valueOf(), pos=0,
            start=s.start, stop=s.stop, step=s.step
        if (step > 0) {
            if (stop <= start) return klass(res);
            for(var i=start; i<stop; i+=step) {
               res[pos++]=items[i]
            }
            return klass(res);
        } else {
            if (stop > start) return klass(res);
            for(var i=start; i>stop; i+=step) {
               res[pos++]=items[i]
            }
            return klass(res);
        }
    }

    if (hasattr(key, '__int__') || hasattr(key, '__index__')) {
       return $ListDict.__getitem__(self, _b_.int(key))
    }

    throw _b_.TypeError('list indices must be integer, not '+
        $B.get_class(key).__name__)
}

$ListDict.__ge__ = function(self,other){
    if(!isinstance(other,[list, _b_.tuple])){
        throw _b_.TypeError("unorderable types: list() >= "+
            $B.get_class(other).__name__+'()')
    }
    var i=0
    while(i<self.length){
        if(i>=other.length) return true
<<<<<<< HEAD
        if($B.rich_comp("__eq__", self[i], other[i])){i++}
        else return(getattr(self[i],"__ge__")(other[i]))
=======
        if(getattr(self[i],'__eq__')(other[i])){i++}
        else {
            res = getattr(self[i],"__ge__")(other[i])
             if (res === _b_.NotImplemented) {
                throw _b_.TypeError("unorderable types: "+$B.get_class(self[i]).__name__+"() >= "+
            $B.get_class(other[i]).__name__+'()')
             } else return res
        }
>>>>>>> 5efef24b
    }

    //if(other.length==self.length) return true
    // other starts like self, but is longer
    //return false
    return other.length == self.length
}

$ListDict.__gt__ = function(self,other){
    if(!isinstance(other,[list, _b_.tuple])){
        throw _b_.TypeError("unorderable types: list() > "+
            $B.get_class(other).__name__+'()')
    }
    var i=0
    while(i<self.length){
        if(i>=other.length) return true
<<<<<<< HEAD
        if($B.rich_comp("__eq__", self[i], other[i])){i++}
        else return(getattr(self[i],'__gt__')(other[i]))
=======
        if(getattr(self[i],'__eq__')(other[i])){i++}
        else {
            res = getattr(self[i],'__gt__')(other[i])
            if (res === _b_.NotImplemented) {
                throw _b_.TypeError("unorderable types: "+$B.get_class(self[i]).__name__+"() > "+
            $B.get_class(other[i]).__name__+'()')
            } else return res
        }
>>>>>>> 5efef24b
    }
    // other starts like self, but is as long or longer
    return false
}

$ListDict.__hash__ = None

$ListDict.__iadd__ = function() {
    var $=$B.args('__iadd__',2,{self:null,x:null},['self','x'],
        arguments,{},null,null)
    var x = list($B.$iter($.x))
    for (var i = 0; i < x.length; i++) {
        $.self.push(x[i])
    }
    return $.self
}

$ListDict.__imul__ = function() {
    var $=$B.args('__imul__',2,{self:null,x:null},['self','x'],
        arguments,{},null,null)
    var x = $B.$GetInt($.x),len=$.self.length,pos=len
    if(x==0){$ListDict.clear($.self);return $.self}
    for (var i = 1; i < x; i++) {
        for(j=0;j<len;j++){
            $.self[pos++]=$.self[j]
        }
    }
    return $.self
}

$ListDict.__init__ = function(self,arg){
    var len_func = getattr(self,'__len__'),
        pop_func=getattr(self,'pop',_b_.None)
    if(pop_func !== _b_.None){
        while(len_func()) pop_func()
    }
    if(arg===undefined) return $N
    var arg = $B.$iter(arg),
        next_func = getattr(arg,'__next__'),
        pos = len_func(),
        ce = $B.current_exception
    while(1){
        try{self[pos++]=next_func()}
        catch(err){
            if(err.__name__=='StopIteration'){
                $B.current_exception = ce
                break
            }
            else{throw err}
        }
    }
    return $N
}

var $list_iterator = $B.$iterator_class('list_iterator')
$ListDict.__iter__ = function(self){
    return $B.$iterator(self,$list_iterator)
}

$ListDict.__le__ = function(self,other){
    return !$ListDict.__gt__(self,other)
}

$ListDict.__len__ = function(self){
    return self.length
}

$ListDict.__lt__ = function(self,other){
    return !$ListDict.__ge__(self,other)
}

$ListDict.__mro__ = [$ObjectDict]

$ListDict.__mul__ = function(self,other){
    if(isinstance(other,_b_.int)) {  //this should be faster..
       var res=[],
           $temp = self.slice(),
           len=$temp.length
       for(var i=0;i<other;i++){for(var j=0;j<len;j++){res.push($temp[j])}}
       res.__class__ = self.__class__
       return res
    }

    if (hasattr(other, '__int__') || hasattr(other, '__index__')) {
       return $ListDict.__mul__(self, _b_.int(other))
    }

    throw _b_.TypeError("can't multiply sequence by non-int of type '"+
            $B.get_class(other).__name__+"'")
}


$ListDict.__ne__ = function(self,other){return !$ListDict.__eq__(self,other)}

$ListDict.__repr__ = function(self){
    if(self===undefined) return "<class 'list'>"

    var _r=[]
    for(var i=0;i<self.length;i++){
        if(self[i]===self){_r.push('[...]')}
        else{_r.push(_b_.repr(self[i]))}
    }


    if (self.__class__===$TupleDict){
        if(self.length==1){return '('+_r[0]+',)'}
        return '('+_r.join(', ')+')'
    }
    return '['+_r.join(', ')+']'
}

$ListDict.__setattr__ = function(self, attr, value){
    if($ListDict.hasOwnProperty(attr)){
        throw _b_.AttributeError("'list' object attribute '" + attr +
            "' is read-only")
    }else{
        throw _b_.AttributeError("'list' object has no attribute '" +
            attr + "'")
    }
}

$ListDict.__setitem__ = function(){
    var $=$B.args('__setitem__',3,{self:null,key:null,value:null},
        ['self','key','value'],arguments,{},null,null),
        self=$.self, arg=$.key, value=$.value
    if(isinstance(arg,_b_.int)){
        var pos = arg
        if(arg<0) pos=self.length+pos
        if(pos>=0 && pos<self.length){self[pos]=value}
        else {throw _b_.IndexError('list index out of range')}
        return $N
    }
    if(isinstance(arg,_b_.slice)){
        var s = _b_.slice.$dict.$conv_for_seq(arg, self.length)
        if(arg.step===null){$B.set_list_slice(self, s.start, s.stop, value)}
        else{$B.set_list_slice_step(self, s.start, s.stop, s.step, value)}
        return $N
    }

    if (hasattr(arg, '__int__') || hasattr(arg, '__index__')) {
       $ListDict.__setitem__(self, _b_.int(arg), value)
       return $N
    }

    throw _b_.TypeError('list indices must be integer, not '+arg.__class__.__name__)
}

$ListDict.__str__ = $ListDict.__repr__

// add "reflected" methods
$B.make_rmethods($ListDict)

var _ops=['add', 'sub']

$ListDict.append = function(){
    var $=$B.args('append',2,{self:null,x:null},['self','x'],
        arguments,{},null,null)
    $.self[$.self.length]=$.x
    return $N
}

$ListDict.clear = function(){
    var $=$B.args('clear',1,{self:null},['self'],
        arguments,{},null,null)
    while($.self.length){$.self.pop()}
    return $N
}

$ListDict.copy = function(){
    var $=$B.args('copy',1,{self:null},['self'],
        arguments,{},null,null)
    return $.self.slice()
}

$ListDict.count = function(){
    var $=$B.args('count',2,{self:null,x:null},['self','x'],
        arguments,{},null,null)
    var res = 0
    _eq=function(other){return $B.rich_comp("__eq__", $.x, other)}
    var i=$.self.length
    while (i--) if (_eq($.self[i])) res++
    return res
}

$ListDict.extend = function(){
    var $=$B.args('extend',2,{self:null,t:null},['self','t'],
        arguments,{},null,null)
    other = list($B.$iter($.t))
    for(var i=0;i<other.length;i++){$.self.push(other[i])}
    return $N
}

$ListDict.index = function(){
    var $ = $B.args('index',4,{self:null,x:null,start:null,stop:null},
        ['self','x','start','stop'],arguments,
        {start:null,stop:null},null,null),
        self=$.self, start=$.start, stop=$.stop
    var _eq = function(other){return $B.rich_comp("__eq__", $.x, other)}
    if(start===null){start=0}
    else{
        if(start.__class__===$B.LongInt.$dict){
            start=parseInt(start.value)*(start.pos ? 1 : -1)
        }
        if(start<0){start=Math.max(0,start+self.length)}
    }
    if(stop===null){stop=self.length}
    else{
        if(stop.__class__===$B.LongInt.$dict){
            stop=parseInt(stop.value)*(stop.pos ? 1 : -1)
        }
        if(stop<0){stop=Math.min(self.length,stop+self.length)}
    }
    for(var i=start; i < stop;i++){
        if(_eq(self[i])) return i
    }
    throw _b_.ValueError(_b_.str($.x)+" is not in list")
}

$ListDict.insert = function(){
    var $=$B.args('insert',3,{self:null,i:null,item:null},
        ['self','i','item'],arguments,{},null,null)
    $.self.splice($.i,0,$.item)
    return $N
}

$ListDict.pop = function(){
    var $=$B.args('pop',2,{self:null,pos:null},['self','pos'],
        arguments,{pos:null},null,null),
        self=$.self, pos=$.pos

    if(pos===null){pos=self.length-1}
    pos = $B.$GetInt(pos)
    if(pos<0){pos+=self.length}
    var res = self[pos]
    if(res===undefined){throw _b_.IndexError('pop index out of range')}
    self.splice(pos,1)
    return res
}

$ListDict.remove = function(){
    var $=$B.args('remove',2,{self:null,x:null},['self','x'],arguments,{},
        null,null)
    for(var i=0, _len_i = $.self.length; i < _len_i;i++){
        if($B.rich_comp("__eq__", $.self[i], $.x)){
            $.self.splice(i,1)
            return $N
        }
    }
    throw _b_.ValueError(_b_.str($.x)+" is not in list")
}

$ListDict.reverse = function(self){
    var $=$B.args('reverse',1,{self:null},['self'],arguments,{},null,null),
        _len=$.self.length-1,
        i=parseInt($.self.length/2)
    while (i--) {
        var buf = $.self[i]
        $.self[i] = $.self[_len-i]
        $.self[_len-i] = buf
    }
    return $N
}

// QuickSort implementation found at http://en.literateprograms.org/Quicksort_(JavaScript)
function $partition(arg,array,begin,end,pivot)
{
    var piv=array[pivot];
    array = swap(array, pivot, end-1);
    var store=begin;
    if(arg===null){
        if(array.$cl!==false){
            // Optimisation : if all elements have the same type, the
            // comparison function __le__ can be computed once
            var le_func = _b_.getattr(array.$cl, '__le__')
            for(var ix=begin;ix<end-1;++ix) {
                if(le_func(array[ix],piv)) {
                    array = swap(array, store, ix);
                    ++store;
                }
            }
        }else{
            for(var ix=begin;ix<end-1;++ix) {
                if(getattr(array[ix],'__le__')(piv)) {
                    array = swap(array, store, ix);
                    ++store;
                }
            }
        }
    }else{
        var len=array.length
        for(var ix=begin;ix<end-1;++ix) {
            var x = arg(array[ix])
            // If the comparison function changes the array size, raise
            // ValueError
            if(array.length!==len){throw ValueError('list modified during sort')}
            if(getattr(x,'__le__')(arg(piv))) {
                array = swap(array, store, ix);
                ++store;
            }
        }
    }
    array = swap(array, end-1, store);
    return store;
}

function swap(_array,a,b){
    var tmp=_array[a];
    _array[a]=_array[b];
    _array[b]=tmp;
    return _array
}

function $qsort(arg,array, begin, end)
{
    if(end-1>begin) {
        var pivot=begin+Math.floor(Math.random()*(end-begin))

        pivot=$partition(arg,array, begin, end, pivot);
        $qsort(arg,array, begin, pivot);
        $qsort(arg,array, pivot+1, end);
    }
}

function $elts_class(self){
    // If all elements are of the same class, return it
    if(self.length==0){return null}
    var cl = $B.get_class(self[0]), i=self.length

    while (i--) {
    //for(var i=1, _len_i = self.length; i < _len_i;i++){
        if($B.get_class(self[i])!==cl) return false
    }
    return cl
}

$ListDict.sort = function(self){
    var $=$B.args('sort',1,{self:null},['self'],arguments,{},
        null,'kw')

    var func=null
    var reverse = false
    var kw_args = $.kw, keys=_b_.list(_b_.dict.$dict.keys(kw_args))
    for(var i=0;i<keys.length;i++){
        if(keys[i]=="key"){func=getattr(kw_args.$string_dict[keys[i]],'__call__')}
        else if(keys[i]=='reverse'){reverse=kw_args.$string_dict[keys[i]]}
        else{throw _b_.TypeError("'"+keys[i]+
            "' is an invalid keyword argument for this function")}
    }
    if(self.length==0) return

    self.$cl = $elts_class(self)
    var cmp = null;
    if(func===null && self.$cl===_b_.str.$dict){
        if (reverse)
            cmp = function(b,a) {return $B.$AlphabeticalCompare(a,b)};
        else
            cmp = function(a,b) {return $B.$AlphabeticalCompare(a,b)};
    }
    else if(func===null && self.$cl===_b_.int.$dict){
        if (reverse)
            cmp = function(b,a) {return a-b};
        else
            cmp = function(a,b) {return a-b};
    } else {
        if (func===null) {
            if (reverse) {
                cmp = function(b,a) {
                    res = getattr(a,'__le__')(b)
                    if (res === _b_.NotImplemented) throw _b_.TypeError("unorderable types: "+$B.get_class(b).__name__+"() <="+$B.get_class(a).__name__+"()")
                    if(res) {
                        if(a==b){return 0};
                        return -1;
                    }
                    return 1;
                }
            } else {
                cmp = function(a,b) {
                    res = getattr(a,'__le__')(b)
                    if (res === _b_.NotImplemented) throw _b_.TypeError("unorderable types: "+$B.get_class(a).__name__+"() <="+$B.get_class(b).__name__+"()")
                    if(res ) {
                        if(a==b){return 0};
                        return -1;
                    }
                    return 1;
                }
            }
        } else {
            if (reverse) {
                cmp = function(b,a) {
                    var _a = func(a), _b=func(b);
                    res = getattr(_a,'__le__')(_b)
                    if (res === _b_.NotImplemented) throw _b_.TypeError("unorderable types: "+$B.get_class(b).__name__+"() <="+$B.get_class(a).__name__+"()")
                    if(res) {
                        if(_a==_b){return 0};
                        return -1;
                    }
                    return 1;
                }
            } else {
                cmp = function(a,b) {
                    var _a = func(a), _b=func(b);
                    res = getattr(_a,'__le__')(_b)
                    if (res === _b_.NotImplemented) throw _b_.TypeError("unorderable types: "+$B.get_class(a).__name__+"() <="+$B.get_class(b).__name__+"()")
                    if(res) {
                        if(_a==_b){return 0};
                        return -1;
                    }
                    return 1;
                }
            }

        }
    }
    $B.$TimSort(self,cmp,0,self.length)

    // Javascript libraries might use the return value
    return (self.__brython__ ? $N : self)
}

$B.set_func_names($ListDict)

// function used for list literals
$B.$list = function(t){
    t.__brython__ = true;
    return t
}

// constructor for built-in type 'list'
function list(){
    if(arguments.length==0){return []}
    var $=$B.args('list',1,{obj:null},['obj'],arguments,{},null,null),
        obj = $.obj

    if(Array.isArray(obj)){ // most simple case
        obj = obj.slice() // list(t) is not t
        obj.__brython__ = true;
        if(obj.__class__==$TupleDict){
            var res = obj.slice()
            res.__class__ = $ListDict
            return res
        }
        return obj
    }
    var res = [],
        pos=0,
        arg = $B.$iter(obj),
        next_func = getattr(arg,'__next__'),
        ce = $B.current_exception
    while(1){
        try{res[pos++]=next_func()}
        catch(err){
            if(!isinstance(err, _b_.StopIteration)){throw err}
            $B.current_exception = ce
            break
        }
    }
    res.__brython__ = true // false for Javascript arrays - used in sort()
    return res
}
list.__class__ = $B.$factory
list.$dict = $ListDict
$ListDict.$factory = list
list.$is_func = true

list.__module__='builtins'
list.__bases__=[]


// Dictionary and factory for subclasses of list
// Instances of list subclasses are not Javascript arrays, but
// objects with an attribute $t which is a Javascript array
var $ListSubclassDict = {
    __class__:$B.$type,
    __name__:'list',
    __new__: function(cls){return {__class__:cls.$dict, $t: []}}
}

for(var $attr in $ListDict){

    if(typeof $ListDict[$attr]=='function' &&
      $ListDict[$attr].__class__!==$B.$factory){

        // For each method of built-in list instances, add a check on the
        // argument "self" ; if it has the attribute $t set, it is a subclass
        // of list, so the method must operate on self.$t
        // Cf issue 364
        $ListDict[$attr] = (function(attr){
            var method = $ListDict[attr],
                func = function(){
                    var self = arguments[0]
                    if(self.$t!==undefined){
                        var args = [self.$t]
                        for(var i=1, len=arguments.length; i<len; i++){
                            args.push(arguments[i])
                        }
                        return method.apply(null, args)
                    }else{return method.apply(null, arguments)}
                }
            return func
        })($attr)

        // The methods in subclasses apply the methods in $ListDict to the
        // attribute $t, which is a Javascript list
        $ListSubclassDict[$attr]=(function(attr){
            return function(){
                var args = []
                if(arguments.length>0){
                    var args = [arguments[0].$t]
                    var pos=1
                    for(var i=1, _len_i = arguments.length; i < _len_i;i++){
                        args[pos++]=arguments[i]
                    }
                }
                return $ListDict[attr].apply(null,args)
            }
        })($attr)
    }
}

// Special case for __setattr__ : allowed for list subclasses
$ListSubclassDict.__setattr__ = function(self, attr, value){
    self[attr] = value
}

$ListSubclassDict.__mro__ = [$ObjectDict]

// factory for list subclasses
$B.$ListSubclassFactory = {
    __class__:$B.$factory,
    $dict:$ListSubclassDict
}

// Tuples
function $tuple(arg){return arg} // used for parenthesed expressions

var $TupleDict = {__class__:$B.$type,__name__:'tuple',$native:true}

$TupleDict.__iter__ = function(self){
    return $B.$iterator(self,$tuple_iterator)
}

// other attributes are defined in py_list.js, once list is defined

var $tuple_iterator = $B.$iterator_class('tuple_iterator')

// type() is implemented in py_utils

function tuple(){
    var obj = list.apply(null,arguments)
    obj.__class__ = $TupleDict
    return obj
}
tuple.__class__ = $B.$factory
tuple.$dict = $TupleDict
tuple.$is_func = true

$TupleDict.$factory = tuple
$TupleDict.__new__ = $B.$__new__(tuple)

tuple.__module__='builtins'

// add tuple methods
for(var attr in $ListDict){
    switch(attr) {
      case '__delitem__':
      case '__iadd__':
      case '__imul__':
      case '__setitem__':
      case 'append':
      case 'extend':
      case 'insert':
      case 'remove':
      case 'pop':
      case 'reverse':
      case 'sort':
        break
      default:
        if($TupleDict[attr]===undefined){
            if(typeof $ListDict[attr]=='function'){
                $TupleDict[attr] = (function(x){
                    return function(){return $ListDict[x].apply(null, arguments)}
                })(attr)
            }else{
                $TupleDict[attr] = $ListDict[attr]
            }
        }
    }//switch
}

$TupleDict.__delitem__ = function(){
    throw _b_.TypeError("'tuple' object doesn't support item deletion")
}
$TupleDict.__setitem__ = function(){
    throw _b_.TypeError("'tuple' object does not support item assignment")
}

$TupleDict.__eq__ = function(self,other){
    // compare object "self" to class "list"
    if(other===undefined) return self===tuple
    return $ListDict.__eq__(self,other)
}

function c_mul(a, b){
    s = ((parseInt(a) * b) & 0xFFFFFFFF).toString(16)
    return parseInt(s.substr(0, s.length-1), 16)
}

$TupleDict.__hash__ = function (self) {
  // http://nullege.com/codes/show/src%40p%40y%40pypy-HEAD%40pypy%40rlib%40test%40test_objectmodel.py/145/pypy.rlib.objectmodel._hash_float/python
  var x= 0x3456789
  for(var i=0, _len_i = self.length; i < _len_i; i++) {
     var y=_b_.hash(self[i]);
     x=c_mul(1000003, x) ^ y & 0xFFFFFFFF;
  }
  return x
}

$TupleDict.__mro__ = [$ObjectDict]
$TupleDict.__name__ = 'tuple'

// set __repr__ and __str__
$B.set_func_names($TupleDict)

_b_.list = list
_b_.tuple = tuple

// set object.__bases__ to an empty tuple
_b_.object.$dict.__bases__ = tuple()

})(__BRYTHON__)<|MERGE_RESOLUTION|>--- conflicted
+++ resolved
@@ -158,11 +158,7 @@
     var i=0
     while(i<self.length){
         if(i>=other.length) return true
-<<<<<<< HEAD
         if($B.rich_comp("__eq__", self[i], other[i])){i++}
-        else return(getattr(self[i],"__ge__")(other[i]))
-=======
-        if(getattr(self[i],'__eq__')(other[i])){i++}
         else {
             res = getattr(self[i],"__ge__")(other[i])
              if (res === _b_.NotImplemented) {
@@ -170,7 +166,6 @@
             $B.get_class(other[i]).__name__+'()')
              } else return res
         }
->>>>>>> 5efef24b
     }
 
     //if(other.length==self.length) return true
@@ -187,11 +182,7 @@
     var i=0
     while(i<self.length){
         if(i>=other.length) return true
-<<<<<<< HEAD
         if($B.rich_comp("__eq__", self[i], other[i])){i++}
-        else return(getattr(self[i],'__gt__')(other[i]))
-=======
-        if(getattr(self[i],'__eq__')(other[i])){i++}
         else {
             res = getattr(self[i],'__gt__')(other[i])
             if (res === _b_.NotImplemented) {
@@ -199,7 +190,6 @@
             $B.get_class(other[i]).__name__+'()')
             } else return res
         }
->>>>>>> 5efef24b
     }
     // other starts like self, but is as long or longer
     return false
