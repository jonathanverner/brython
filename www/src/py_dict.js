--- conflicted
+++ resolved
@@ -314,12 +314,7 @@
 
         if(obj.__class__===$B.JSObject.$dict){
             // convert a JSObject into a Python dictionary
-<<<<<<< HEAD
-=======
-            var si = $DictDict.__setitem__
-            for(var attr in obj.js) si(self,attr,$B.jsobj2pyobj(obj.js[attr]))
-
->>>>>>> 8195eaaf
+
             // Attribute $jsobj is used to update the original JS object
             // when the dictionary is modified
             self.$jsobj = obj.js
