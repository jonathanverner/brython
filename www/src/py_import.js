--- conflicted
+++ resolved
@@ -116,13 +116,8 @@
 
 function import_js(module,path) {
     try{var module_contents=$download_module(module.name, path)}
-<<<<<<< HEAD
-    catch(err){$B.$pop_exc();return null}
+    catch(err){return null}
     run_js(module_contents,path,module)
-=======
-    catch(err){return null}
-    run_js(module,path,module_contents)
->>>>>>> 2a99aa55
     return true
 }
 
@@ -259,38 +254,9 @@
     }
 }
 
-<<<<<<< HEAD
 function new_spec(fields) {
     // TODO : Add Python-related fields e.g. ModuleSpec class
     return fields;
-=======
-function import_from_VFS(mod_name, origin, package){
-    var stored = $B.VFS[mod_name]
-    if(stored===undefined && package){
-        stored = $B.VFS[package+'.'+mod_name]
-    }
-    if(stored!==undefined){
-        var ext = stored[0]
-        var module_contents = stored[1]
-        var $is_package = stored[2]
-        var path = 'py_VFS'
-        var module = {name:mod_name,__class__:$B.$ModuleDict,$is_package:$is_package}
-        if($is_package){var package=mod_name}
-        else{
-            var elts = mod_name.split('.')
-            elts.pop()
-            var package = elts.join('.')
-        }
-        $B.modules[mod_name].$is_package = $is_package
-        $B.modules[mod_name].__file__ = path
-        $B.modules[mod_name].__package__ = package
-        if (ext == '.js') {run_js(module,path,module_contents)}
-        else{run_py(module,path,module_contents)}
-        console.log('import '+mod_name+' from VFS')
-        return true
-    }
-    return null
->>>>>>> 2a99aa55
 }
 
 // Virtual File System optimized module import
@@ -333,7 +299,6 @@
     }
 }
 
-<<<<<<< HEAD
 importer_VFS.__repr__ = importer_VFS.__str__ = importer_VFS.toString = 
     function() { return '<object importer_VFS>' }
 
@@ -383,29 +348,13 @@
         else {
             import_js(module, metadata.path);
         }
-=======
-function import_from_stdlib(mod_name, origin, package){
-    var module = {name:mod_name,__class__:$B.$ModuleDict},
-        js_path = $B.brython_path+'libs/'+mod_name+'.js',
-        js_mod = import_js(module, js_path)
-
-    if(js_mod!==null) return true
-    
-    var mod_path = mod_name.replace(/\./g,'/')
-
-    var py_paths = [$B.brython_path+'Lib/'+mod_path+'.py',
-        $B.brython_path+'Lib/'+mod_path+'/__init__.py']
-    for(var i=0, _len_i = py_paths.length; i < _len_i;i++){
-        var py_mod = import_py(module, py_paths[i],package)
-        if(py_mod!==null) return true
->>>>>>> 2a99aa55
-    }
-}
-
-<<<<<<< HEAD
+    }
+}
+
 importer_stdlib_static.__repr__ = importer_stdlib_static.__str__ =
 importer_stdlib_static.toString = 
     function() { return '<object importer_stdlib_static>' }
+
 
 /**
  * Search an import path for .js and .py modules
@@ -445,21 +394,6 @@
                                    '__call__')(finder, fullname, prev_module);
             if (!is_none(spec)) {
                 return spec;
-=======
-function import_from_site_packages(mod_name, origin, package){
-    var module = {name:mod_name},
-        mod_path = mod_name.replace(/\./g,'/')
-    var py_paths = [$B.brython_path+'Lib/site-packages/'+mod_path+'.py',
-        $B.brython_path+'Lib/site-packages/'+mod_path+'/__init__.py']
-    for(var i=0, _len_i = py_paths.length; i < _len_i;i++){
-        var py_mod = import_py(module, py_paths[i], package)
-        if(py_mod!==null){
-            //console.log(py_paths[i].substr(py_paths[i].length-12))
-            if(py_paths[i].substr(py_paths[i].length-12)=='/__init__.py'){
-                // Since "__init__.py" was imported, module is a package
-                $B.imported[mod_name].$is_package = true;
-                py_mod.__package__ = mod_name  // py_mod is bool!!
->>>>>>> 2a99aa55
             }
         }
         return _b_.None;
@@ -482,7 +416,6 @@
     }
 }
 
-<<<<<<< HEAD
 importer_path.__repr__ = importer_path.__str__ = importer_path.toString = 
     function() { return '<object importer_path>' }
 
@@ -537,41 +470,6 @@
             }
             loader_data.path = file_info[0];
         }catch(err){
-            // FIXME: Remove this ?
-            $B.$pop_exc()
-=======
-function import_from_caller_folder(mod_name,origin,package){
-    
-    var module = {name:mod_name},
-        origin_path = $B.$py_module_path[origin],
-        origin_dir_elts = origin_path.split('/')
-    origin_dir_elts.pop()
-    var origin_dir = origin_dir_elts.join('/')
-    
-    var mod_elts = mod_name.split('.')
-    var origin_elts = origin.split('.')
-    
-    while(mod_elts[0]==origin_elts[0]){mod_elts.shift();origin_elts.shift()}
-
-    //console.log('origin_path', origin_path)
-    var mod_path = mod_elts.join('/'),
-        py_paths = [origin_dir+'/'+mod_path+'.py',
-        origin_dir+'/'+mod_path+'/__init__.py']
-
-    for (var i=0, _len_i = $B.path.length; i < _len_i; i++) {
-        if ($B.path[i].substring(0,4)=='http') continue
-        var _path = $B.brython_path+'/'+ $B.path[i]+'/'
-        //console.log('mod_path', mod_path) 
-        py_paths.push(_path+ mod_path + ".py")
-        py_paths.push(_path+ mod_path + "/__init__.py")
-    }
-
-    for(var i=0, _len_i = py_paths.length; i < _len_i;i++){
-        //console.log('py_paths', py_paths[i])
-        var py_mod = import_py(module, py_paths[i],package)
-        if(py_mod!==null) {
-            return py_mod
->>>>>>> 2a99aa55
         }
     }
     if (!notfound) {
@@ -592,7 +490,6 @@
     return _b_.None;
 }
 
-<<<<<<< HEAD
 UrlPathFinder.prototype.invalidate_caches = function(self) {
     // TODO: Implement
 }
@@ -600,32 +497,8 @@
 UrlPathFinder.prototype.__repr__ = function() {
     return "<UrlPathFinder for '" + this.path + "'" +
            (this.hint !== undefined? " format '" + this.hint + "'": '') + '>';
-}
-=======
-function import_from_package(mod_name,origin,package){
-    var mod_elts = mod_name.split('.'),
-        package_elts = package.split('.')
-    for(var i=0;i<package_elts.length;i++){mod_elts.shift()}
-    var package_path = $B.imported[package].__file__
-    if(package_path===undefined){console.log('__file__ indefini pour package '+package)}
-    var py_path = package_path.split('/')
-    py_path.pop()
-    py_path = py_path.concat(mod_elts)
-    py_path = py_path.join('/')
-    var py_paths = [py_path+'.py', py_path+'/__init__.py']
-    for(var i=0;i<2;i++){
-        var module = {name:mod_name}
-        var py_mod = import_py(module,py_paths[i],package)
-        if(py_mod!==null) return py_mod
-    }
-    return null    
-}
-
-var stdlib_path = $B.brython_path+'Lib',
-    site_packages_path = stdlib_path+'/site-packages'
-
-$B.$import = function(mod_name,origin){
->>>>>>> 2a99aa55
+        //console.log('mod_path', mod_path) 
+}
 
 url_hook = function(path) { return new UrlPathFinder(path); };
 url_hook.__repr__ = url_hook.__str__ = url_hook.toString = function() {
@@ -633,7 +506,6 @@
 }
 $B.path_hooks.push(url_hook);
 
-<<<<<<< HEAD
 window.is_none = function (o) {
     return o === undefined || o == _b_.None;
 }
@@ -741,11 +613,6 @@
         var norm_parts = []
     }
     prefix = true;
-=======
-    var parts = mod_name.split('.'),
-        norm_parts = [],
-        package_path
->>>>>>> 2a99aa55
     for(var i = 0, _len_i = parts.length; i < _len_i;i++){
         var p = parts[i];
         if (prefix && p == '') {
@@ -769,7 +636,6 @@
     }
     //if ($B.$options.debug == 10) {show_ns()}
 
-<<<<<<< HEAD
     // [Import spec] Resolve __import__ in global namespace
     var current_frame = $B.frames_stack[$B.frames_stack.length-1];
     globals = current_frame[3];
@@ -777,30 +643,6 @@
     if (__import__ === undefined) {
         // [Import spec] Fall back to
         __import__ = $B.$__import__;
-=======
-    if($B.imported[mod_name]!==undefined){return}
-    
-    var mod,funcs = []
-    
-    // "funcs" is a list of functions used to find the module
-    //
-    // Brython provides several options :
-    //
-    // - use of a single script py_VFS.js that stores all the modules in the
-    //   standard distribution
-    //   If this script is loaded in the HTML page, it sets the attribute
-    //   __BRYTHON__.use_VFS to True
-    //
-    // - use of the script stdlib_paths.js that stores a mapping between the
-    //   name of the modules in the standard distribution to their location
-    //   (urls relative to the path of brython.js)
-    //   Unless the option "static_stdlib_import" is set to false in the 
-    //   arguments of the function brython(), this mapping will be used
-    //
-    // - make Ajax calls to find the module or the package named "mod_name"
-    //   in the path of the standard distribution (/libs or /Lib), then in
-    //   /Lib/site-packages (for 3rd party modules), then in the folder of
-    //   the "calling" script, identified by "origin"
 
     /*
     var current_path = $B.last($B.frames_stack)[1].__file__
@@ -811,16 +653,6 @@
             'current ?',$B.path[i]==current_path)
     }
     */
-
-    if($B.use_VFS){
-        funcs = [import_from_VFS, 
-            import_from_stdlib_static] // some modules in std lib are not in 
-                                       // py_VFS, eg unittest
-    }else if($B.static_stdlib_import){
-        funcs = [import_from_stdlib_static]
-    }else{
-        funcs = [import_from_stdlib]
->>>>>>> 2a99aa55
     }
     // FIXME: Should we need locals dict supply it in, now it is useless
     var modobj = _b_.getattr(__import__,
