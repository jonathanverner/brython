--- conflicted
+++ resolved
@@ -239,21 +239,9 @@
     try{
         // Create module object
         var mod = eval('$module')
-<<<<<<< HEAD
-        // add some attributes
-        mod.__js__ = js
-        mod.__class__ = $B.$ModuleDict
-        mod.__name__ = module.name
-        mod.__repr__ = mod.__str__ = function(){
-          if ($B.builtin_module_names.indexOf(module.name) > -1) {
-             return "<module '"+module.name+"' (built-in)>"
-          }
-          return "<module '"+module.name+"' from "+path+" >"
-=======
         // Apply side-effects upon input module object
         for (var attr in mod) {
             module[attr] = mod[attr];
->>>>>>> 41a41c8a
         }
         module.__initializing__ = false
         return true
