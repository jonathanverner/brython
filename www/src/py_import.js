// import modules

;(function($B){

var _b_ = $B.builtins

$B.$ModuleDict = {
    __class__ : $B.$type,
    __name__ : 'module'
}
$B.$ModuleDict.__repr__ = $B.$ModuleDict.__str__ = function(self){
    return '<module '+self.__name__+'>'
}
$B.$ModuleDict.__mro__ = [$B.$ModuleDict,_b_.object.$dict]

function module(name,doc,package){
    return {__class__:$B.$ModuleDict,
        __name__:name,
        __doc__:doc||_b_.None,
        __package__:package||_b_.None
    }
}

module.__class__ = $B.$factory
module.$dict = $B.$ModuleDict
$B.$ModuleDict.$factory = module

var loader = function(){}
var Loader = {__class__:$B.$type,
    __name__ : 'Loader'
}
Loader.__mro__ = [Loader, _b_.object.$dict]
Loader.$factory = loader
loader.$dict = Loader
loader.__class__ = $B.$factory

/**
 * Module's parent package name
 */
function parent_package(mod_name) {
    var parts = mod_name.split('.');
    parts.pop();
    return parts.join('.');
}

function $importer(){
    // returns the XMLHTTP object to handle imports
    var $xmlhttp = new XMLHttpRequest();
    if ($B.$CORS && "withCredentials" in $xmlhttp) {
       // Check if the XMLHttpRequest object has a "withCredentials" property.
       // "withCredentials" only exists on XMLHTTPRequest2 objects.
    } else if ($B.$CORS && typeof window.XDomainRequest != "undefined") {
      // Otherwise, check if XDomainRequest.
      // XDomainRequest only exists in IE, and is IE's way of making CORS requests.
      $xmlhttp = new window.XDomainRequest();
    } else if (window.XMLHttpRequest){
      // Otherwise, CORS is not supported by the browser. or CORS is not activated by developer/programmer
      // code for IE7+, Firefox, Chrome, Opera, Safari
      //$xmlhttp=new XMLHttpRequest();  // we have already an instance of XMLHttpRequest
    }else{// code for IE6, IE5
      // Otherwise, CORS is not supported by the browser. or CORS is not activated by developer/programmer
      $xmlhttp=new ActiveXObject("Microsoft.XMLHTTP");
    }

    var fake_qs;
    switch ($B.$options.cache) {
       case 'version':
            fake_qs="?v="+$B.version_info[2]
            break;
       case 'browser':
            fake_qs=''
            break;
       default:
            fake_qs="?v="+$B.UUID()
    }

    var timer = setTimeout( function() {
        $xmlhttp.abort()
        throw _b_.ImportError("No module named '"+module+"'")}, 5000)
    return [$xmlhttp,fake_qs,timer]
}

function $download_module(module,url){
    var imp = $importer()
    var $xmlhttp = imp[0],fake_qs=imp[1],timer=imp[2],res=null

    $xmlhttp.open('GET',url+fake_qs,false)

    if ($B.$CORS) {
      $xmlhttp.onload=function() {
         if ($xmlhttp.status == 200 || $xmlhttp.status == 0) {
            res = $xmlhttp.responseText
         } else {
            res = _b_.FileNotFoundError("No module named '"+module+"'")
         }
      }
      $xmlhttp.onerror=function() {
         res = _b_.FileNotFoundError("No module named '"+module+"'")
      }
    } else {
      $xmlhttp.onreadystatechange = function(){
        if($xmlhttp.readyState==4){
            window.clearTimeout(timer)
            if($xmlhttp.status==200 || $xmlhttp.status==0){res=$xmlhttp.responseText}
            else{
                // don't throw an exception here, it will not be caught (issue #30)
            console.log('Error '+$xmlhttp.status+' means that Python module '+module+' was not found at url '+url)
                res = _b_.FileNotFoundError("No module named '"+module+"'")
            }
        }
      }
    }
    if('overrideMimeType' in $xmlhttp){$xmlhttp.overrideMimeType("text/plain")}
    $xmlhttp.send()

    //sometimes chrome doesn't set res correctly, so if res == null, assume no module found
    if(res == null) throw _b_.FileNotFoundError("No module named '"+module+"' (res is null)")

    //console.log('res', res)
    if(res.constructor===Error){throw res} // module not found
    return res
}

$B.$download_module=$download_module

function import_js(module,path) {
    try{var module_contents=$download_module(module.name, path)}
    catch(err){return null}
    run_js(module_contents,path,module)
    return true
}

function run_js(module_contents,path,module){
    // FIXME : Enhanced module isolation e.g. run_js arg names , globals ...
    try{
        eval(module_contents);
    }catch(err){
        console.log(err)
        throw err
    }
    // check that module name is in namespace
    try{$module}
    catch(err){
        throw _b_.ImportError("name '$module' is not defined in module")
    }
    if (module !== undefined) {
        // FIXME : This might not be efficient . Refactor js modules instead.
        // Overwrite original module object . Needed e.g. for reload()
        for (var attr in $module) { module[attr] = $module[attr]; }
        $module = module;
    }
    else {
        // add class and __str__
        $module.__class__ = $B.$ModuleDict
        $module.__name__ = module.name
        $module.__repr__=$module.__str__ = function(){
          if ($B.builtin_module_names.indexOf(module.name) > -1) {
             return "<module '"+module.name+"' (built-in)>"
          }

          //if(module.name == 'builtins') return "<module '"+module.name+"' (built-in)>"
          return "<module '"+module.name+"' from "+path+" >"
        }

        $module.toString = function(){return "<module '"+module.name+"' from "+path+" >"}
        if(module.name != 'builtins') { // builtins do not have a __file__ attribute
          $module.__file__ = path
        }
    }
    return true
}

function show_ns(){
    var kk = Object.keys(window)
    for (var i=0, _len_i = kk.length; i < _len_i; i++){
        console.log(kk[i])
        if(kk[i].charAt(0)=='$'){console.log(eval(kk[i]))}
    }
    console.log('---')
}

function import_py(module,path,package){
    // import Python module at specified path
    var mod_name = module.__name__;
    try{
        var module_contents=$download_module(mod_name, path)
    }catch(err){
        return null
    }
    $B.imported[mod_name].$is_package = module.$is_package
    if(path.substr(path.length-12)=='/__init__.py'){
        //module.is_package = true
        $B.imported[mod_name].__package__ = mod_name
        $B.imported[mod_name].$is_package = module.$is_package = true
    }else if(package){
        $B.imported[mod_name].__package__ = package
    }else{
        var mod_elts = mod_name.split('.')
        mod_elts.pop()
        $B.imported[mod_name].__package__ = mod_elts.join('.')
    }
    $B.imported[mod_name].__file__ = path
    return run_py(module_contents,path,module)
}

//$B.run_py is needed for import hooks..
$B.run_py=run_py=function(module_contents,path,module,compiled) {
    if (!compiled) {
        var $Node = $B.$Node,$NodeJSCtx=$B.$NodeJSCtx
        $B.$py_module_path[module.name]=path

        var root = $B.py2js(module_contents,module.__name__,
            module.__name__,'__builtins__')

        var body = root.children
        root.children = []
        // use the module pattern : module name returns the results of an anonymous function
        var mod_node = new $Node('expression')
        new $NodeJSCtx(mod_node,'var $module=(function()')
        root.insert(0,mod_node)
        for(var i=0, _len_i = body.length; i < _len_i;i++){mod_node.add(body[i])}

        // $globals will be returned when the anonymous function is run
        var ret_node = new $Node('expression')
        new $NodeJSCtx(ret_node,'return $locals_'+module.__name__.replace(/\./g,'_'))
        mod_node.add(ret_node)
        // add parenthesis for anonymous function execution

        var ex_node = new $Node('expression')
        new $NodeJSCtx(ex_node,')(__BRYTHON__)')
        root.add(ex_node)
    }

    try{
        var js = (compiled)? module_contents : root.to_js()
        if ($B.$options.debug == 10) {
           console.log('code for module '+module.__name__)
           console.log(js)
        }
        eval(js)

    }catch(err){
        console.log(err+' for module '+module.__name__)
        //console.log(module_contents)
        //for(var attr in err){
            //console.log(attr, err[attr])
        //}
        console.log('message: '+err.$message)
        console.log('filename: '+err.fileName)
        console.log('linenum: '+err.lineNumber)
        if($B.debug>0){console.log('line info '+ $B.line_info)}
        throw err
    }

    try{
        // Create module object
        var mod = eval('$module')
        // Apply side-effects upon input module object
        for (var attr in mod) {
            module[attr] = mod[attr];
        }
        module.__initializing__ = false
        // $B.imported[mod.__name__] must be the module object, so that
        // setting attributes in a program affects the module namespace
        // See issue #7
        $B.imported[module.__name__] = module
        return true
    }catch(err){
        console.log(''+err+' '+' for module '+module.name)
        for(var attr in err) console.log(attr+' '+err[attr])

        if($B.debug>0){console.log('line info '+__BRYTHON__.line_info)}
        throw err
    }
}

function new_spec(fields) {
    // TODO : Implement ModuleSpec class i.e. not a module object
    // add Python-related fields
    fields.__class__ = $B.$ModuleDict
    return fields;
}

// Virtual File System optimized module import
function finder_VFS(){
    return {__class__:finder_VFS.$dict}
}
finder_VFS.__class__ = $B.$factory

finder_VFS.$dict = {
    $factory: finder_VFS,
    __class__: $B.$type,
    __name__: 'VFSFinder',

    create_module : function(cls, spec) {
        // Fallback to default module creation
        return _b_.None;
    },

    exec_module : function(cls, module) {
        var stored = module.__spec__.loader_state.stored;
        delete module.__spec__['loader_state'];
        var ext = stored[0],
            module_contents = stored[1];
        module.$is_package = stored[2];
        if (ext == '.js') {run_js(module_contents, module.__path__, module)}
        else {run_py(module_contents, module.__path__, module, ext=='.pyc.js')}
        if($B.debug>1){console.log('import '+module.__name__+' from VFS')}
    },

    find_module: function(cls, name, path){
        return {__class__:Loader,
            load_module:function(name, path){
                var spec = cls.$dict.find_spec(cls, name, path)
                var mod = module(name)
                $B.imported[name] = mod
                mod.__spec__ = spec
                cls.$dict.exec_module(cls, mod)
            }
        }
    },

    find_spec : function(cls, fullname, path, prev_module) {
        if (!$B.use_VFS) {
            return _b_.None;
        }
        var stored = $B.VFS[fullname];
        if (stored===undefined) {
            return _b_.None;
        }
        var is_package = stored[2],
            is_builtin = $B.builtin_module_names.indexOf(fullname) > -1;
        return new_spec({name : fullname,
                         loader: cls,
                         // FIXME : Better origin string.
                         origin : is_builtin? 'built-in' : 'py_VFS',
                         // FIXME: Namespace packages ?
                         submodule_search_locations: is_package? [] : _b_.None,
                         loader_state: {stored: stored},
                         // FIXME : Where exactly compiled module is stored ?
                         cached: _b_.None,
                         parent: is_package? fullname : parent_package(fullname),
                         has_location: _b_.False});
    }
}

finder_VFS.$dict.__mro__ = [finder_VFS.$dict, _b_.object.$dict]
finder_VFS.$dict.create_module.$type = 'classmethod'
finder_VFS.$dict.exec_module.$type = 'classmethod'
finder_VFS.$dict.find_module.$type = 'classmethod'
finder_VFS.$dict.find_spec.$type = 'classmethod'

/**
 * Module importer optimizing module lookups via stdlib_paths.js
 */

function finder_stdlib_static(){
    return {__class__:finder_stdlib_static.$dict}
}
finder_stdlib_static.__class__ = $B.$factory

finder_stdlib_static.$dict = {
    $factory : finder_stdlib_static,
    __class__ : $B.$type,
    __name__ : 'StdlibStatic',
    create_module : function(cls, spec) {
        // Fallback to default module creation
        return _b_.None;
    },
    exec_module : function(cls, module) {
        var metadata = module.__spec__.loader_state;
        delete module.__spec__['loader_state'];
        module.$is_package = metadata.is_package; 
        if (metadata.ext == 'py') {
            import_py(module, metadata.path, module.__package__);
        }
        else {
            import_js(module, metadata.path);
        }
    },
    find_module: function(cls, name, path){
        return {__class__:Loader,
            load_module:function(name, path){
                var spec = cls.$dict.find_spec(cls, name, path)
                var mod = module(name)
                $B.imported[name] = mod
                mod.__spec__ = spec
                cls.$dict.exec_module(cls, mod)
            }
        }
    },
    find_spec: function(cls, fullname, path, prev_module) {
        if ($B.stdlib) {
            var address = $B.stdlib[fullname];
            if(address===undefined){
                var elts = fullname.split('.')
                if(elts.length>1){
                    var mod_name = elts.pop()
                    var package = $B.stdlib[elts.join('.')]
                    if(package && package[1]){address = ['py']}
                }
            }
            if (address !== undefined) {
                var ext = address[0],
                    is_pkg = address[1] !== undefined,
                    path = $B.brython_path + ((ext == 'py')? 'Lib/' : 'libs/') +
                           fullname.replace(/\./g, '/'),
                    metadata = {ext: ext,
                                is_package: is_pkg,
                                path: path + (is_pkg? '/__init__.py' :
                                              ((ext == 'py')? '.py' : '.js')),
                                address: address}

                var res = new_spec(
                    {name : fullname,
                     loader: cls,
                     // FIXME : Better origin string.
                     origin : metadata.path,
                     submodule_search_locations: is_pkg? [path] : _b_.None,
                     loader_state: metadata,
                     // FIXME : Where exactly compiled module is stored ?
                     cached: _b_.None,
                     parent: is_pkg? fullname :
                                         parent_package(fullname),
                     has_location: _b_.True});
                 return res
            }
        }
        return _b_.None;
    }
}
finder_stdlib_static.$dict.__mro__ = [finder_stdlib_static.$dict,
    _b_.object.$dict]
finder_stdlib_static.$dict.create_module.$type = 'classmethod'
finder_stdlib_static.$dict.exec_module.$type = 'classmethod'
finder_stdlib_static.$dict.find_module.$type = 'classmethod'
finder_stdlib_static.$dict.find_spec.$type = 'classmethod'

/**
 * Search an import path for .py modules
 */
function finder_path(){
    return {__class__:finder_path.$dict}
}
finder_path.__class__ = $B.$factory

finder_path.$dict = {
    $factory: finder_path,
    __class__: $B.$type,
    __name__: 'ImporterPath',

    create_module : function(cls, spec) {
        // Fallback to default module creation
        return _b_.None;
    },

    exec_module : function(cls, module) {
        var _spec = _b_.getattr(module, '__spec__'),
            code = _spec.loader_state.code;
        module.$is_package = _spec.loader_state.is_package,
        delete _spec.loader_state['code'];
        var src_type = _spec.loader_state.type
        if (src_type == 'py' || src_type == 'pyc.js') {
            run_py(code, _spec.origin, module, src_type=='pyc.js');
        }
        else if (_spec.loader_state.type == 'js') {
            run_js(code, _spec.origin, module)
        }
    },

    find_module: function(cls, name, path){
        return finder_path.find_spec(cls, name, path)
    },

    find_spec : function(cls, fullname, path, prev_module) {
        if (is_none(path)) {
            // [Import spec] Top-level import , use sys.path
            path = $B.path
        }
        for (var i = 0, li = path.length; i<li; ++i) {
            var path_entry = path[i];
            if (path_entry[path_entry.length - 1] != '/') {
                path_entry += '/'
            }
            // Try path hooks cache first
            var finder = $B.path_importer_cache[path_entry];
            if (finder === undefined) {
                var finder_notfound = true;
                for (var j = 0, lj = $B.path_hooks.length;
                     j < lj && finder_notfound;
                     ++j) {
                    var hook = $B.path_hooks[j];
                    try {
                        finder = _b_.getattr(hook, '__call__')(path_entry)
                        finder_notfound = false;
                    }
                    catch (e) {
                        if (e.__class__ !== _b_.ImportError.$dict) { throw e; }
                    }
                }
                if (finder_notfound) {
                    $B.path_importer_cache[path_entry] = _b_.None;
                }
            }
            var spec = _b_.getattr(_b_.getattr(finder, 'find_spec'),
                                   '__call__')(fullname, prev_module);
            if (!is_none(spec)) {
                return spec;
            }
        }
        return _b_.None;
            run_py(code, _spec.origin, module, src_type=='pyc');
    }
}

finder_path.$dict.__mro__ = [finder_path.$dict,
    _b_.object.$dict]
finder_path.$dict.create_module.$type = 'classmethod'
finder_path.$dict.exec_module.$type = 'classmethod'
finder_path.$dict.find_module.$type = 'classmethod'
finder_path.$dict.find_spec.$type = 'classmethod'


// FIXME : Add this code elsewhere ?
$B.path_hooks = [];
$B.path_importer_cache = {};

/**
 * Find modules packaged in a js script to be used as a virtual file system
 *
 * @param {string}      URL pointing at location of VFS js file
 */

function vfs_hook(path) {
    if (path.substr(-1) == '/') {
        path = path.slice(0, -1);
    }
    var ext = path.substr(-7);
    if (ext != '.vfs.js') {
        throw _b_.ImportError('VFS file URL must end with .vfs.js extension');
    }
    self = {__class__: vfs_hook.$dict, path: path};
    vfs_hook.$dict.load_vfs(self);
    return self;
}

vfs_hook.__class__ = $B.$factory

vfs_hook.$dict = {
    $factory: vfs_hook,
    __class__: $B.$type,
    __name__: 'VfsPathFinder',

    load_vfs: function(self) {
        try { var code = $download_module('<VFS>', self.path) }
        catch (e) {
            self.vfs = undefined;
            throw new _b_.ImportError(e.$message || e.message);
        }
        eval(code);
        try {
            self.vfs = $vfs;
        }
        catch (e) { throw new _b_.ImportError('Expecting $vfs var in VFS file'); }
        $B.path_importer_cache[self.path + '/'] = self;
    },
    find_spec: function(self, fullname, module) {
        if (self.vfs === undefined) {
            try { vfs_hook.$dict.load_vfs(self) }
            catch(e) {
                console.log("Could not load VFS while importing '" + fullname + "'");
                return _b_.None;
            }
        }
        var stored = self.vfs[fullname];
        if (stored === undefined) {
            return _b_.None;
        }
        var is_package = stored[2];
        return new_spec({name : fullname,
                         loader: finder_VFS,
                         // FIXME : Better origin string.
                         origin : self.path + '#' + fullname,
                         // FIXME: Namespace packages ?
                         submodule_search_locations: is_package? [self.path] :
                                                                 _b_.None,
                         loader_state: {stored: stored},
                         // FIXME : Where exactly compiled module is stored ?
                         cached: _b_.None,
                         parent: is_package? fullname : parent_package(fullname),
                         has_location: _b_.True});
    },
    invalidate_caches: function(self) {
        self.vfs = undefined;
    }
}
vfs_hook.$dict.__mro__ = [vfs_hook.$dict, _b_.object.$dict]

$B.path_hooks.push(vfs_hook)

/**
 * Find modules deployed in a hierarchy under a given base URL
 *
 * @param {string}      search path URL, used as a reference during ihe import
 * @param {string}      one of 'js', 'py' or undefined (i.e. yet unknown)
 */

function url_hook(path_entry, hint) { 
    return {__class__: url_hook.$dict, path_entry:path_entry, hint:hint }
}
url_hook.__class__ = $B.$factory

url_hook.$dict = {
    $factory: url_hook,
    __class__: $B.$type,
    __name__ : 'UrlPathFinder',
    __repr__: function(self) {
        return '<UrlPathFinder' + (self.hint? " for '" + self.hint + "'":
                                   "(unbound)") + ' at ' + self.path_entry + '>'
    },

    find_spec : function(self, fullname, module) {
        var loader_data = {},
            notfound = true,
            hint = self.hint,
            base_path = self.path_entry + fullname.match(/[^.]+$/g)[0],
            modpaths = [];
        var tryall = hint === undefined;
        if (tryall || hint == 'js') {
            // either js or undefined , try js code
            modpaths = [[base_path + '.js', 'js', false]];
        }
<<<<<<< HEAD
        if (tryall || hint == 'pyc') {
            // either pyc or undefined , try pre-compiled module code
            modpaths = modpaths.concat([[base_path + '.pyc.js', 'pyc', false],
                                        [base_path + '/__init__.pyc.js',
                                         'pyc', true]]);
=======
        if (tryall || hint == 'pyc.js') {
            // either pyc or undefined , try pre-compiled module code
            modpaths = modpaths.concat([[base_path + '.pyc.js', 'pyc.js', false],
                                        [base_path + '/__init__.pyc.js',
                                         'pyc.js', true]]);
>>>>>>> 9fcb2119
        }
        if (tryall || hint == 'py') {
            // either py or undefined , try py code
            modpaths = modpaths.concat([[base_path + '.py', 'py', false],
                                         [base_path + '/__init__.py', 'py', true]]);
        }
        for (var j = 0; notfound && j < modpaths.length; ++j) {
            try{
                var file_info = modpaths[j];
                loader_data.code=$download_module(fullname, file_info[0]);
                notfound = false;
                loader_data.type = file_info[1];
                loader_data.is_package = file_info[2];
                if (hint === undefined) {
                    self.hint = file_info[1];
                    // Top-level import
                    $B.path_importer_cache[self.path_entry] = self;
                }
                if (loader_data.is_package) {
                    // Populate cache in advance to speed up submodule imports
                    $B.path_importer_cache[base_path + '/'] =
<<<<<<< HEAD
                            url_hook(base_path + '/', 'py', self.hint);
=======
                            url_hook(base_path + '/', self.hint);
>>>>>>> 9fcb2119
                }
                loader_data.path = file_info[0];
            }catch(err){
            }
        }
        if (!notfound) {
            return new_spec({
                name : fullname,
                loader: finder_path,
                origin : loader_data.path,
                // FIXME: Namespace packages ?
                submodule_search_locations: loader_data.is_package? [base_path]:
                                                                    _b_.None,
                loader_state: loader_data,
                // FIXME : Where exactly compiled module is stored ?
                cached: _b_.None,
                parent: loader_data.is_package? fullname :
                                                parent_package(fullname),
                has_location: _b_.True});
        }
        return _b_.None;
    },

    invalidate_caches : function(self) {
        // TODO: Implement
    }
}
url_hook.$dict.__mro__ = [url_hook.$dict, _b_.object.$dict]

$B.path_hooks.push(url_hook);

window.is_none = function (o) {
    return o === undefined || o == _b_.None;
}

// Default __import__ function
// TODO: Include at runtime in importlib.__import__
$B.$__import__ = function (mod_name, globals, locals, fromlist, level){
   // [Import spec] Halt import logic
   var modobj = $B.imported[mod_name],
       parsed_name = mod_name.split('.');
   if (modobj == _b_.None) {
       // [Import spec] Stop loading loop right away
       throw _b_.ImportError(parent_name) 
   }

   if (modobj === undefined) {
       // [Import spec] Argument defaults and preconditions
       // get name of module this was called in
       if (is_none(globals)) {
            var current_frame = $B.frames_stack[$B.frames_stack.length-1];
            globals = current_frame[3];
       }
       var origin = globals.__name__
       if (is_none(fromlist)) {
            fromlist = [];
       }
       if (is_none(level)) {
            level = 0;
       }
       // TODO: Async module download and request multiplexing
       for (var i = 0, modsep = '', _mod_name = '', l = parsed_name.length - 1,
                __path__ = _b_.None; i <= l; ++i) {
            var _parent_name = _mod_name;
            _mod_name += modsep + parsed_name[i];
            modsep = '.';
            var modobj = $B.imported[_mod_name];
            if (modobj == _b_.None) {
                // [Import spec] Stop loading loop right away
                throw _b_.ImportError(_mod_name) 
            }
            else if (modobj === undefined) {
                try {window.import_hooks(_mod_name, origin, __path__)}
                catch(err) {
                    delete $B.imported[_mod_name]
                }

                if (is_none($B.imported[_mod_name])) {
                    throw _b_.ImportError(_mod_name) 
                }
                else {
                    // [Import spec] Preserve module invariant
                    // FIXME : Better do this in import_hooks ?
                    if (_parent_name) {
                        _b_.setattr($B.imported[_parent_name], parsed_name[i],
                                    $B.imported[_mod_name]);
                    }
                }
            }
            // else { } // [Import spec] Module cache hit . Nothing to do.
            // [Import spec] If __path__ can not be accessed an ImportError is raised
            if (i < l) {
                try { __path__ = _b_.getattr($B.imported[_mod_name], '__path__') }
                catch (e) { throw _b_.ImportError(_mod_name) }
            }
       }
   }
   // else { } // [Import spec] Module cache hit . Nothing to do.

   if (fromlist.length > 0) {
        // Return module object matching requested module name
        return $B.imported[mod_name]
   }
   else {
        // Return module object for top-level package
        return $B.imported[parsed_name[0]]
   }
}

/**
 * Import a module and create corresponding bindings in the local namespace
 * 
 * The function sets __BRYTHON__.modules[mod_name] and 
 * __BRYTHON__.imported[mod_name] to an object representing the
 * imported module, or raises ImportError if the module couldn't be
 * found or loaded
 *
 * @param {string}      Module name specified in the import statement
 * @param {string}      Name of the module invoking the import statement
 * @param {list}        Attribute names specified in from statement
 * @param {dict}        Aliases used to override local variable name bindings
 * @param {dict}        Local namespace import bindings will be applied upon
 * @return None
 */
$B.$import = function(mod_name,origin,fromlist, aliases, locals){
    var parts = mod_name.split('.');
    // For . , .. and so on , remove one relative step
    if (mod_name[mod_name.length - 1] == '.') { parts.pop() }
    if (mod_name[0] == '.') {
        // Relative imports
        norm_parts = _b_.getattr($B.imported[origin], '__package__', '');
        // Add a dummy item at the end so that initial dot corresponds to current pkg
        norm_parts = (norm_parts == '')? ['']: (norm_parts + '.').split('.');
    }
    else {
        var norm_parts = []
    }
    prefix = true;
    for(var i = 0, _len_i = parts.length; i < _len_i;i++){
        var p = parts[i];
        if (prefix && p == '') {
            // Move up in package hierarchy
            elt = norm_parts.pop();
            if (elt === undefined) {
                throw _b_.ImportError("Parent module '' not loaded, cannot perform relative import");
            }
        }
        else {
            prefix=false;
            norm_parts.push(p.substr(0,2)=='$$' ? p.substr(2) : p)
        }
    }
    var mod_name = norm_parts.join('.')

    if ($B.$options.debug == 10) {
       console.log('$import '+mod_name+' origin '+origin)
       console.log('use VFS ? '+$B.use_VFS)
       console.log('use static stdlib paths ? '+$B.static_stdlib_import)  
    }
    //if ($B.$options.debug == 10) {show_ns()}

    // [Import spec] Resolve __import__ in global namespace
    var current_frame = $B.frames_stack[$B.frames_stack.length-1];
    globals = current_frame[3];
    __import__ = globals['__import__'];
    if (__import__ === undefined) {
        // [Import spec] Fall back to
        __import__ = $B.$__import__;
    }
    // FIXME: Should we need locals dict supply it in, now it is useless
    var modobj = _b_.getattr(__import__,
                             '__call__')(mod_name, globals, undefined, fromlist, 0);

    // Apply bindings upon local namespace
    if (!fromlist || fromlist.length == 0) {
        // import mod_name [as alias]
        // FIXME : Ensure this will work for relative imports
        var alias = aliases[mod_name];
        if (alias) {
            locals[alias] = $B.imported[mod_name];
        }
        else {
            locals[norm_parts[0]] = modobj;
            // TODO: After binding 'a' should we also bind 'a.b' , 'a.b.c' , ... ? 
        }
    }
    else {
        var __all__ = fromlist,
            thunk = {};
        if (fromlist && fromlist[0] == '*') {
            __all__ = _b_.getattr(modobj, '__all__', thunk);
            if (__all__ !== thunk) {
                // from modname import * ... when __all__ is defined
                // then fallback to importing __all__ names with no alias
                aliases = {};
            }
        }
        if (__all__ === thunk) {
            // from mod_name import * ... when __all__ is not defined
            for (var attr in modobj) {
                if (attr[0] !== '_') {
                    locals[attr] = modobj[attr];
                }
            }
        }
        else {
            // from mod_name import N1 [as V1], ... Nn [as Vn]
            // from modname import * ... when __all__ is defined
            for (var i = 0, l = __all__.length; i < l; ++i) {
                var name = __all__[i];
                var alias = aliases[name] || name;
                try {
                    // [Import spec] Check if module has an attribute by that name
                    locals[alias] = _b_.getattr(modobj, name);
                }
                catch ($err1) {
                    // [Import spec] attempt to import a submodule with that name ...
                    // FIXME : level = 0 ? level = 1 ?
                    try {
                        _b_.getattr(__import__,
                                    '__call__')(mod_name + '.' + name,
                                                globals, undefined, [], 0);
                    }
                    catch ($err2) {
                        if ($err2.__class__ = _b_.ImportError.$dict) {
                            throw _b_.ImportError("cannot import name '" + name + "'")
                        }
                        throw $err2;
                    }
                    try {
                        // [Import spec] ... then check imported module again for name
                        locals[alias] = _b_.getattr(modobj, name);
                    }
                    catch ($err3) {
                        // [Import spec] On attribute not found , raise ImportError
                        if ($err3.__class__ === _b_.AttributeError.$dict) {
                            $err3.__class__ = _b_.ImportError.$dict;
                        }
                    }
                }
            }
        }
    }
}

$B.meta_path = [finder_VFS, finder_stdlib_static, finder_path];

// Introspection for builtin importers

_importlib_module = {
    __class__ : $B.$ModuleDict,
    __name__ : '_importlib',
    Loader: Loader,
    VFSFinder: finder_VFS,
    StdlibStatic: finder_stdlib_static,
    ImporterPath: finder_path,
    VFSPathFinder : vfs_hook,
    UrlPathFinder: url_hook
}
_importlib_module.__repr__ = _importlib_module.__str__ = function(){
return "<module '_importlib' (built-in)>"
}
$B.imported['_importlib'] = $B.modules['_importlib'] = _importlib_module

})(__BRYTHON__)<|MERGE_RESOLUTION|>--- conflicted
+++ resolved
@@ -630,19 +630,11 @@
             // either js or undefined , try js code
             modpaths = [[base_path + '.js', 'js', false]];
         }
-<<<<<<< HEAD
-        if (tryall || hint == 'pyc') {
-            // either pyc or undefined , try pre-compiled module code
-            modpaths = modpaths.concat([[base_path + '.pyc.js', 'pyc', false],
-                                        [base_path + '/__init__.pyc.js',
-                                         'pyc', true]]);
-=======
         if (tryall || hint == 'pyc.js') {
             // either pyc or undefined , try pre-compiled module code
             modpaths = modpaths.concat([[base_path + '.pyc.js', 'pyc.js', false],
                                         [base_path + '/__init__.pyc.js',
                                          'pyc.js', true]]);
->>>>>>> 9fcb2119
         }
         if (tryall || hint == 'py') {
             // either py or undefined , try py code
@@ -664,11 +656,7 @@
                 if (loader_data.is_package) {
                     // Populate cache in advance to speed up submodule imports
                     $B.path_importer_cache[base_path + '/'] =
-<<<<<<< HEAD
-                            url_hook(base_path + '/', 'py', self.hint);
-=======
                             url_hook(base_path + '/', self.hint);
->>>>>>> 9fcb2119
                 }
                 loader_data.path = file_info[0];
             }catch(err){
