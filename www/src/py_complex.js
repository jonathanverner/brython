;(function($B){

eval($B.InjectBuiltins())

var $ObjectDict = _b_.object.$dict

function $UnsupportedOpType(op,class1,class2){
    throw _b_.TypeError("unsupported operand type(s) for "+op+": '"+class1+"' and '"+class2+"'")
}

var $ComplexDict = {__class__:$B.$type,
    __dir__:$ObjectDict.__dir__,
    __name__:'complex',
    $native:true,
    descriptors:{real:true, imag:true}
}

$ComplexDict.__abs__ = function(self){return Math.sqrt(Math.pow(self.$real,2)+Math.pow(self.$imag,2))}

$ComplexDict.__bool__ = function(self){return new Boolean(self.$real || self.$imag)}

$ComplexDict.__class__ = $B.$type

$ComplexDict.__eq__ = function(self,other){
<<<<<<< HEAD
    if(isinstance(other,complex)) return self.real.valueOf()==other.real.valueOf() && self.imag.valueOf()==other.imag.valueOf()
=======
    if(isinstance(other,complex)) return self.$real==other.$real && self.$imag==other.$imag
>>>>>>> 4c95fd06
    if(isinstance(other,_b_.int)){
      if (self.$imag != 0) return False
      return self.$real == other.valueOf()
    }
    if(isinstance(other,_b_.float)){
<<<<<<< HEAD
      if (self.imag != 0) return False
      return self.real == other.valueOf()
=======
      if (self.$imag != 0) return False
      return self.$real == other.value
>>>>>>> 4c95fd06
    }
    $UnsupportedOpType("==","complex",$B.get_class(other))
}

$ComplexDict.__floordiv__ = function(self,other){
    $UnsupportedOpType("//","complex",$B.get_class(other))
}

$ComplexDict.__hash__ = function(self){
    // this is a quick fix for something like 'hash(complex)', where
    // complex is not an instance but a type
    if (self === undefined) {
       return $ComplexDict.__hashvalue__ || $B.$py_next_hash--
    }

    return self.$imag*1000003+self.$real
}

$ComplexDict.__init__ = function(self,$real,$imag){
    self.toString = function(){return '('+$real+'+'+$imag+'j)'}
}

$ComplexDict.__invert__ = function(self){return ~self}

$ComplexDict.__mod__ = function(self,other) {
    throw _b_.TypeError("TypeError: can't mod complex numbers.")
}

$ComplexDict.__mro__ = [$ObjectDict]

$ComplexDict.__mul__ = function(self,other){
    if(isinstance(other,complex))
      return complex(self.$real*other.$real-self.$imag*other.$imag,
          self.$imag*other.$real + self.$real*other.$imag)

    if(isinstance(other,_b_.int))
      return complex(self.$real*other.valueOf(), self.$imag*other.valueOf())

    if(isinstance(other,_b_.float))
      return complex(self.$real*other, self.$imag*other)

    if(isinstance(other,_b_.bool)){
      if (other.valueOf()) return self
      return complex(0)
    }
    $UnsupportedOpType("*",complex,other)
}

$ComplexDict.__name__ = 'complex'

$ComplexDict.__ne__ = function(self,other){return !$ComplexDict.__eq__(self,other)}

$ComplexDict.__neg__ = function(self){return complex(-self.$real,-self.$imag)}

$ComplexDict.__new__ = function(cls){
    if(cls===undefined) throw _b_.TypeError('complex.__new__(): not enough arguments')
    return {__class__:cls.$dict}
}

$ComplexDict.__pos__ = function(self){return self}

function complex2expo(cx){
    var norm = Math.sqrt((cx.$real*cx.$real)+(cx.$imag*cx.$imag)),
        sin = cx.$imag/norm,
        cos = cx.$real/norm,
        angle

    if(cos==0){angle = sin==1 ? Math.PI/2 : 3*Math.PI/2}
    else if(sin==0){angle = cos==1 ? 0 : Math.PI}
    else{angle = Math.atan(sin/cos)}
    return {norm: norm, angle: angle}
}

$ComplexDict.__pow__ = function(self,other){
    // complex power : use Moivre formula (cos(x) + i sin(x))**y = cos(xy)+i sin(xy)
    var exp = complex2expo(self),
        angle = exp.angle,
        res = Math.pow(exp.norm, other)

    if(_b_.isinstance(other, [_b_.int, _b_.float])){
        return complex(res*Math.cos(angle*other), res*Math.sin(angle*other))
    }else if(_b_.isinstance(other, complex)){
        // (r*e**Ai)**(x+iy) = (e**iAx)*(e**-Ay)
        var x = other.$real,
            y = other.$imag
        var pw = Math.pow(exp.norm, x)*Math.pow(Math.E, -y*angle),
            theta = y*Math.log(exp.norm)-x*angle
        return complex(pw*Math.cos(theta), pw*Math.sin(theta))
    }else{
        throw _b_.TypeError("unsupported operand type(s) for ** or pow(): "+
            "'complex' and '"+$B.get_class(other).__name__+"'")
    }
}

$ComplexDict.__str__ = $ComplexDict.__repr__ = function(self){
    if (self.$real == 0) return self.$imag+'j'
    if(self.$imag>=0) return '('+self.$real+'+'+self.$imag+'j)'
    return '('+self.$real+'-'+(-self.$imag)+'j)'
}

$ComplexDict.__sqrt__= function(self) {
  if (self.$imag == 0) return complex(Math.sqrt(self.$real))

  var r=self.$real,
      i=self.$imag,
      _a = Math.sqrt((r + sqrt)/2),
      _b = Number.sign(i) * Math.sqrt((-r + sqrt)/2)

  return complex(_a, _b)
}

$ComplexDict.__truediv__ = function(self,other){
    if(isinstance(other,complex)){
      if (other.$real == 0 && other.$imag == 0) {
         throw ZeroDivisionError('division by zero')
      }
      var _num=self.$real*other.$real + self.$imag*other.$imag
      var _div=other.$real*other.$real + other.$imag*other.$imag

      var _num2=self.$imag*other.$real - self.$real*other.$imag

      return complex(_num/_div, _num2/_div)
    }
    if(isinstance(other,_b_.int)){
        if(!other.valueOf()) throw ZeroDivisionError('division by zero')
        return $ComplexDict.__truediv__(self, complex(other.valueOf()))
    }
    if(isinstance(other,_b_.float)){
        if(!other.value) throw ZeroDivisionError('division by zero')
        return $ComplexDict.__truediv__(self, complex(other.value))
    }
    $UnsupportedOpType("//","complex",other.__class__)
}

// operators
var $op_func = function(self,other){
    throw _b_.TypeError("TypeError: unsupported operand type(s) for -: 'complex' and '" +
        $B.get_class(other).__name__+"'")
}
$op_func += '' // source code
var $ops = {'&':'and','|':'ior','<<':'lshift','>>':'rshift','^':'xor'}
for(var $op in $ops){
    eval('$ComplexDict.__'+$ops[$op]+'__ = '+$op_func.replace(/-/gm,$op))
}

$ComplexDict.__ior__=$ComplexDict.__or__

// operations
var $op_func = function(self,other){
    if(isinstance(other,complex)) return complex(self.$real-other.$real,self.$imag-other.$imag)
    if (isinstance(other,_b_.int)) return complex($B.sub(self.$real,other.valueOf()),self.$imag)
    if(isinstance(other,_b_.float)) return complex(self.$real - other.value, self.$imag)
    if(isinstance(other,_b_.bool)){
         var bool_value=0;
         if(other.valueOf()) bool_value=1;
         return complex(self.$real - bool_value, self.$imag)
    }
    throw _b_.TypeError("unsupported operand type(s) for -: "+self.__repr__()+
             " and '"+$B.get_class(other).__name__+"'")
}
$ComplexDict.__sub__ = $op_func

$op_func += '' // source code
$op_func = $op_func.replace(/-/gm, '+').replace(/sub/gm, 'add')
eval('$ComplexDict.__add__ = '+$op_func)

// comparison methods
var $comp_func = function(self,other){
    throw _b_.TypeError("TypeError: unorderable types: complex() > " +
        $B.get_class(other).__name__ + "()")
}
$comp_func += '' // source codevar $comps = {'>':'gt','>=':'ge','<':'lt','<=':'le'}
for(var $op in $B.$comps){
    eval("$ComplexDict.__"+$B.$comps[$op]+'__ = '+$comp_func.replace(/>/gm,$op))
}

// add "reflected" methods
$B.make_rmethods($ComplexDict)

// Descriptors to return real and imag
$ComplexDict.real = function(self){return new Number(self.$real)}
$ComplexDict.real.setter = function(){throw _b_.AttributeError("readonly attribute")}
$ComplexDict.imag = function(self){return new Number(self.$imag)}
$ComplexDict.imag.setter = function(){throw _b_.AttributeError("readonly attribute")}

var complex_re = /^(\d*\.?\d*)([\+\-]?)(\d*\.?\d*)(j?)$/

var complex=function($real,$imag){
    if(typeof $real=='string'){
        if($imag!==undefined){
            throw _b_.TypeError("complex() can't take second arg if first is a string")
        }
        var parts = complex_re.exec($real)
        if(parts===null){
            throw _b_.ValueError("complex() arg is a malformed string")
        }else if(parts[1]=='.' || parts[3]=='.'){
            throw _b_.ValueError("complex() arg is a malformed string")
        }else if(parts[4]=='j'){
            if(parts[2]==''){
                $real = 0; $imag = parseFloat(parts[1])
            }else{
                $real = parseFloat(parts[1])
                $imag = parts[3]=='' ? 1 : parseFloat(parts[3])
                $imag = parts[2]=='-' ? -$imag : $imag
            }
        }else{
            $real = parseFloat(parts[1])
            $imag = 0
        }
    }
    var res = {
        __class__:$ComplexDict,
        $real:$real || 0,
        $imag:$imag || 0
    }

    res.__repr__ = res.__str__ = function() {
        if ($real == 0) return $imag + 'j'
        return '('+$real+'+'+$imag+'j)'
    }

    return res
}

complex.$dict = $ComplexDict
complex.__class__ = $B.$factory
$ComplexDict.$factory = complex

$B.set_func_names($ComplexDict)

_b_.complex = complex

})(__BRYTHON__)<|MERGE_RESOLUTION|>--- conflicted
+++ resolved
@@ -22,23 +22,14 @@
 $ComplexDict.__class__ = $B.$type
 
 $ComplexDict.__eq__ = function(self,other){
-<<<<<<< HEAD
     if(isinstance(other,complex)) return self.real.valueOf()==other.real.valueOf() && self.imag.valueOf()==other.imag.valueOf()
-=======
-    if(isinstance(other,complex)) return self.$real==other.$real && self.$imag==other.$imag
->>>>>>> 4c95fd06
     if(isinstance(other,_b_.int)){
       if (self.$imag != 0) return False
       return self.$real == other.valueOf()
     }
     if(isinstance(other,_b_.float)){
-<<<<<<< HEAD
       if (self.imag != 0) return False
       return self.real == other.valueOf()
-=======
-      if (self.$imag != 0) return False
-      return self.$real == other.value
->>>>>>> 4c95fd06
     }
     $UnsupportedOpType("==","complex",$B.get_class(other))
 }
