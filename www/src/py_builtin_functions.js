// built-in functions
;(function($B){

eval($B.InjectBuiltins())

_b_.__debug__ = false

var $ObjectDict = _b_.object.$dict

// maps comparison operator to method names
$B.$comps = {'>':'gt','>=':'ge','<':'lt','<=':'le'}

function abs(obj){
    if(isinstance(obj,_b_.int)) return _b_.int(Math.abs(obj))
    if(isinstance(obj,_b_.float)) return _b_.float(Math.abs(obj.value))
    if(hasattr(obj,'__abs__')) return getattr(obj,'__abs__')()

    throw _b_.TypeError("Bad operand type for abs(): '"+$B.get_class(obj)+"'")
}


<<<<<<< HEAD
=======
abs.__code__={co_argcount:1, co_consts:[], co_varnames:['number']}

>>>>>>> 19acbf8c
function _alert(src){alert(_b_.str(src))}

function all(obj){
    var iterable = iter(obj)
    while(1){
        try{
            var elt = next(iterable)
            if(!bool(elt)) return false
        }catch(err){return true}
    }
}

<<<<<<< HEAD
=======
all.__code__={co_argcount:1, co_consts:[], co_varnames:['obj']}

>>>>>>> 19acbf8c
function any(obj){
    var iterable = iter(obj)
    while(1){
        try{
            var elt = next(iterable)
            if(bool(elt)) return true
        }catch(err){return false}
    }
}

<<<<<<< HEAD
=======
any.__code__={co_argcount:1, co_consts:[], co_varnames:['obj']}

>>>>>>> 19acbf8c
function ascii(obj) {
   // adapted from 
   // http://stackoverflow.com/questions/7499473/need-to-ecape-non-ascii-characters-in-javascript
    function padWithLeadingZeros(string,pad) {
        return new Array(pad+1-string.length).join("0") + string;
    }
    
    function charEscape(charCode) {
      if(charCode>255) return "\\u"+padWithLeadingZeros(charCode.toString(16),4)
      return "\\x" + padWithLeadingZeros(charCode.toString(16),2)
    }
    
    return obj.split("").map(function (char) {
             var charCode = char.charCodeAt(0);
             return charCode > 127 ? charEscape(charCode) : char;
         })
         .join("");
}

<<<<<<< HEAD
=======
ascii.__code__={co_argcount:1, co_consts:[], co_varnames:['obj']}

>>>>>>> 19acbf8c
// used by bin, hex and oct functions
function $builtin_base_convert_helper(obj, base) {
  var value=$B.$GetInt(obj)

  if (value === undefined) {
     // need to raise an error
     throw _b_.TypeError('Error, argument must be an integer or contains an __index__ function')
     return
  }
  var prefix = "";
  switch (base) {
     case 2:
       prefix='0b'; break;
     case 8:
       prefix='0o'; break;
     case 16:
       prefix='0x'; break;
     default:
         console.log('invalid base:' + base)
  }
  if (value >=0) return prefix + value.toString(base);
  return '-' + prefix + (-value).toString(base);
}


// bin() (built in function)
function bin(obj) {
    if(isinstance(obj, _b_.int)){
        return $builtin_base_convert_helper(obj, 2)
    }
    return getattr(obj, '__index__')()
}

<<<<<<< HEAD
=======
bin.__code__={co_argcount:1, co_consts:[], co_varnames:['obj']}

>>>>>>> 19acbf8c
// blocking decorator
var blocking = _b_.blocking = function(func) {
   // func.$type='blocking'  <=  is this needed?
   $B.$blocking_functions=$B.$blocking_functions || [];
   $B.$blocking_functions.push(_b_.id(func))
   console.log('blocking funcs '+$B.$blocking_functions)
   func.$blocking = true
   return func
}

function bool(obj){ // return true or false
    if(obj===null || obj === undefined ) return false
    switch(typeof obj) {
      case 'boolean':
        return obj
      case 'number':
      case 'string':
        if(obj) return true
        return false
      default:
        try{return getattr(obj,'__bool__')()}
        catch(err){
            $B.$pop_exc()
            try{return getattr(obj,'__len__')()>0}
            catch(err){$B.$pop_exc();return true}
        }
    }// switch
}

bool.__class__ = $B.$type
bool.__mro__ = [bool,object]
bool.__name__ = 'bool'
bool.__repr__ = bool.__str__ = function(){return "<class 'bool'>"}
bool.toString = bool.__str__
bool.__hash__ = function() {
    if(this.valueOf()) return 1
    return 0
}

<<<<<<< HEAD
function callable(obj) {return hasattr(obj,'__call__')}

=======
bool.__code__={co_argcount:1, co_consts:[], co_varnames:['x']}

function callable(obj) {return hasattr(obj,'__call__')}

callable.__code__={co_argcount:1, co_consts:[], co_varnames:['obj']}

>>>>>>> 19acbf8c
function chr(i) {
  if (i < 0 || i > 1114111) _b_.ValueError('Outside valid range')

  return String.fromCharCode(i)
}

<<<<<<< HEAD
=======
chr.__code__={co_argcount:1, co_consts:[], co_varnames:['i']}

>>>>>>> 19acbf8c
//classmethod() (built in function)
var $ClassmethodDict = {__class__:$B.$type,__name__:'classmethod'}
$ClassmethodDict.__mro__=[$ClassmethodDict,$ObjectDict]
function classmethod(func) {
    func.$type = 'classmethod'
    return func
}
classmethod.__class__=$B.$factory
classmethod.$dict = $ClassmethodDict
$ClassmethodDict.$factory = classmethod
function $class(obj,info){
    this.obj = obj
    this.__name__ = info
    this.__class__ = $B.$type
    this.__mro__ = [this,$ObjectDict]
}

//compile() (built in function)
$B.$CodeObjectDict = {
    __class__:$B.$type,
    __name__:'code',
    __repr__:function(self){return '<code object '+self.name+', file '+self.filename+'>'},
}
$B.$CodeObjectDict.__str__ = $B.$CodeObjectDict.__repr__
$B.$CodeObjectDict.__mro__ = [$B.$CodeObjectDict,$ObjectDict]

function compile(source, filename, mode) {
    //for now ignore mode variable, and flags, etc
    var current_frame = $B.frames_stack[$B.frames_stack.length-1]
    if(current_frame===undefined){alert('current frame undef pour '+src.substr(0,30))}
    var current_locals_id = current_frame[0]
    var current_locals_name = current_locals_id.replace(/\./,'_')
    var current_globals_id = current_frame[2]
    var current_globals_name = current_globals_id.replace(/\./,'_')

    var module_name = current_globals_name
    var local_name = current_locals_name
    
    var root = $B.py2js(source,module_name,[module_name],local_name)
    root.children.pop() // remove trailing "leave_frame()"
    var js = root.to_js()
    
    return {__class__:$B.$CodeObjectDict,src:js,
        name:source.__name__ || '<module>',
        filename:filename, 
        mode:mode}
}

compile.__class__ = $B.factory
$B.$CodeObjectDict.$factory = compile
compile.$dict = $B.$CodeObjectDict

//function complex is located in py_complex.js

// built-in variable __debug__
var __debug__ = $B.debug>0

function delattr(obj, attr) {
    // descriptor protocol : if obj has attribute attr and this attribute has 
    // a method __delete__(), use it
    var klass = $B.get_class(obj)
    var res = obj[attr]
    if(res===undefined){
        var mro = klass.__mro__
        for(var i=0;i<mro.length;i++){
            var res = mro[i][attr]
            if(res!==undefined){break}
        }
    }
    if(res!==undefined && res.__delete__!==undefined){
        return res.__delete__(res,obj,attr)
    }
    getattr(obj,'__delattr__')(attr)
}

<<<<<<< HEAD
=======
delattr.__code__={co_argcount:2, co_consts:[], co_varnames:['object','name']}
>>>>>>> 19acbf8c

function dir(obj){
    
    if(obj===undefined){
        // if dir is called without arguments, use globals
        var frame = $B.last($B.frames_stack),
            globals_obj = frame[1][1],
            res = _b_.list()
        for(var attr in globals_obj){
            if(attr.charAt(0)=='$' && attr.charAt(1) != '$') {
                // exclude internal attributes set by Brython
                continue
            }
            res.push(attr)
        }
        _b_.list.$dict.sort(res)
        return res
    }

    if(isinstance(obj,$B.JSObject)) obj=obj.js
    else if($B.get_class(obj).is_class){obj=obj.$dict}
    else {
        // We first look if the object has the __dir__ method
        try {
            var res = getattr(obj, '__dir__')()
            res = _b_.list(res)
            res.sort()
            return res
        } catch (err){console.log('no __dir__ '+err);$B.$pop_exc()}
    }
    var res = []
    for(var attr in obj){
        if(attr.charAt(0)!=='$' && attr!=='__class__'){
            res.push(attr)
        }
    }
    res.sort()
    return res
}

<<<<<<< HEAD
=======
dir.__code__={co_argcount:1, co_consts:[], co_varnames:['obj']}


>>>>>>> 19acbf8c
//divmod() (built in function)
function divmod(x,y) {
   var klass = $B.get_class(x)
   return [klass.__floordiv__(x,y), klass.__mod__(x,y)]
}

<<<<<<< HEAD
=======
divmod.__code__={}
divmod.__code__.co_argcount=2
divmod.__code__.co_consts=[]
divmod.__code__.co_varnames=['x','y']

>>>>>>> 19acbf8c
var $EnumerateDict = {__class__:$B.$type,__name__:'enumerate'}
$EnumerateDict.__mro__ = [$EnumerateDict,$ObjectDict]

function enumerate(){
    var _start = 0
    var $ns = $B.$MakeArgs("enumerate",arguments,["iterable"],
                ["start"], null, null)
    var _iter = iter($ns["iterable"])
    var _start = $ns["start"] || _start
    var res = {
        __class__:$EnumerateDict,
        __getattr__:function(attr){return res[attr]},
        __iter__:function(){return res},
        __name__:'enumerate iterator',
        __next__:function(){
            res.counter++
            return _b_.tuple([res.counter,next(_iter)])
        },
        __repr__:function(){return "<enumerate object>"},
        __str__:function(){return "<enumerate object>"},
        counter:_start-1
    }
    for(var attr in res){
        if(typeof res[attr]==='function' && attr!=="__class__"){
            res[attr].__str__=(function(x){
                return function(){return "<method wrapper '"+x+"' of enumerate object>"}
            })(attr)
        }
    }
    return res
}
enumerate.__class__ = $B.$factory
enumerate.$dict = $EnumerateDict
$EnumerateDict.$factory = enumerate

//eval() (built in function)
function $eval(src, _globals, _locals){

    var current_frame = $B.frames_stack[$B.frames_stack.length-1]
    if(current_frame===undefined){alert('current frame undef pour '+src.substr(0,30))}
    var current_locals_id = current_frame[0]
    var current_locals_name = current_locals_id.replace(/\./,'_')
    var current_globals_id = current_frame[2]
    var current_globals_name = current_globals_id.replace(/\./,'_')

    if(src.__class__===$B.$CodeObjectDict){
        module_name = current_globals_name
        eval('var $locals_'+module_name+'=current_frame[3]')
        return eval(src.src)
    }
    
    var is_exec = arguments[3]=='exec', module_name, leave = false
    
    if(_globals===undefined){
        module_name = 'exec_'+$B.UUID()
        $B.$py_module_path[module_name] = $B.$py_module_path[current_globals_id]
        eval('var $locals_'+module_name+'=current_frame[3]')        
    }else{
        if(_globals.id === undefined){_globals.id = 'exec_'+$B.UUID()}
        module_name = _globals.id
        $B.$py_module_path[module_name] = $B.$py_module_path[current_globals_id]

        // Initialise locals object
        eval('var $locals_'+module_name+'={}')

        // Add names/values defined in _globals
        var items = _b_.dict.$dict.items(_globals), item
        while(1){
            try{
                item = next(items)
                eval('$locals_'+module_name+'["'+item[0]+'"] = item[1]')
            }catch(err){
                break
            }
        }
    }
    if(_locals===undefined){
        local_name = module_name
    }else{
        if(_locals.id === undefined){_locals.id = 'exec_'+$B.UUID()}
        local_name = _locals.id
    }

    try{
        var root = $B.py2js(src,module_name,[module_name],local_name)
        // If the Python function is eval(), not exec(), check that the source
        // is an expression_
        if(!is_exec){
            // last instruction is 'leave frame' ; we must remove it, 
            // otherwise eval() would return None
            root.children.pop()
            leave = true
            var instr = root.children[root.children.length-1]
            var type = instr.context.tree[0].type
            if (!('expr' == type || 'list_or_tuple' == type)) {
                //console.log('not expression '+instr.context.tree[0])
                $B.line_info="1,"+module_name
                throw _b_.SyntaxError("eval() argument must be an expression")
            }
        }

        var js = root.to_js()
        
        var res = eval(js)
        if(_globals!==undefined){
            // Update _globals with the namespace after execution
            var ns = eval('$locals_'+module_name)
            var setitem = getattr(_globals,'__setitem__')
            for(var attr in ns){
                setitem(attr, ns[attr])
            }
        }

        // fixme: some extra variables are bleeding into locals...
        /*  This also causes issues for unittests
        if(_locals!==undefined){
            // Update _globals with the namespace after execution
            var ns = eval('$locals_'+module_name)
            var setitem = getattr(_locals,'__setitem__')
            for(var attr in ns){
                setitem(attr, ns[attr])
            }
        }
        */
        if(res===undefined) return _b_.None
        return res
    }catch(err){
        if(err.$py_error===undefined){throw $B.exception(err)}
        throw err
    }finally{
        if(leave){$B.leave_frame()}
    }
}
$eval.$is_func = true

function show_frames(){
    //console.log($B.frames_stack)
    var ch = ''
    for(var i=0;i<$B.frames_stack.length;i++){
        var frame = $B.frames_stack[i]
        ch += '['+frame[0][0]
        if($B.debug>0){ch += ' line '+frame[0][2]}
        ch += ', '+frame[1][0]+'] '
    }
    return ch
}

function exec(src, globals, locals){
    return $eval(src, globals, locals,'exec') || _b_.None
}

exec.$is_func = true

var $FilterDict = {__class__:$B.$type,__name__:'filter'}
$FilterDict.__iter__ = function(self){return self}
$FilterDict.__repr__ = $FilterDict.__str__ = function(){return "<filter object>"},
$FilterDict.__mro__ = [$FilterDict,$ObjectDict]

function filter(){
    if(arguments.length!=2){throw _b_.TypeError(
            "filter expected 2 arguments, got "+arguments.length)}
    var func=arguments[0],iterable=iter(arguments[1])
    if(func === _b_.None) func = bool

    var __next__ = function() {
        while(true){
            try {
                var _item = next(iterable)
                if (func(_item)){return _item}
            }catch(err){
                if(err.__name__==='StopIteration'){$B.$pop_exc();throw _b_.StopIteration('')}
                else{throw err}
            }
        }
    }
    return {
        __class__: $FilterDict,
        __next__: __next__
    }
}

function format(value, format_spec) {
  if(hasattr(value, '__format__')) return getattr(value,'__format__')(format_spec)
  
  throw _b_.NotImplementedError("__format__ is not implemented for object '" + _b_.str(value) + "'")
}


function getattr(obj,attr,_default){

    var klass = $B.get_class(obj)

    //if(attr=='dup'){console.log('attr '+attr+' of '+obj+' klass '+klass.__name__)}

    if(klass===undefined){
        // for native JS objects used in Python code
        if(obj[attr]!==undefined) return obj[attr]
        if(_default!==undefined) return _default
        throw _b_.AttributeError('object has no attribute '+attr)
    }
    
    switch(attr) {
      case '__call__':
        if (typeof obj=='function'){
           if(obj.$blocking){
             console.log('calling blocking function '+obj.__name__)
           }
           if($B.debug>0){
              // On debug mode, wrap the function to keep a track of call 
              // stack, for traceback
              return function(){
                $B.call_stack.push($B.line_info)
                var res = obj.apply(null,arguments)
                $B.line_info = $B.call_stack.pop()
                return res
              }
           }else{
               return obj
           }
        
        } else if (klass===$B.JSObject.$dict && typeof obj.js=='function'){
          return function(){
            var res = obj.js.apply(null,arguments)
            if(res===undefined) return _b_.None
            return $B.JSObject(res)
          }
        }
        break
      case '__class__':
        // attribute __class__ is set for all Python objects
        // return the factory function
        return klass.$factory
      case '__code__':
        if (typeof obj=='function') {
           var res = {__class__:$B.$CodeObjectDict,src:obj,
                      name:obj.__name__ || '<module>'
           }
           if (obj.__code__ !== undefined) {
              for (var attr in obj.__code__) res[attr]=obj.__code__[attr]
           }

           return res
        }
        break
      case '__dict__':
        // attribute __dict__ returns an instance of a subclass of dict
        // defined in py_dict.js
        return $B.obj_dict(obj)
      case '__doc__':
        // for builtins objects, use $B.builtins_doc
        for(var i=0;i<builtin_names.length;i++){
            if(obj===_b_[builtin_names[i]]){
                  _get_builtins_doc()
                return $B.builtins_doc[builtin_names[i]]
            }
        }
        break
      case '__mro__':
        if(klass===$B.$factory){
            // The attribute __mro__ of classes is a list of class
            // dictionaries ; it must be returned as a list of class
            // factory functions
            var res = []
            for(var i=0;i<obj.$dict.__mro__.length;i++){
                res.push(obj.$dict.__mro__[i].$factory)
            }
            return res
        }
        break
    }//switch

    if(typeof obj == 'function') {
      if(attr !== undefined && obj[attr] !== undefined) {
        if (attr == '__module__') { // put other attrs here too..
          return obj[attr]
        } 
      }
    }
    
    if(klass.$native){
        if(klass[attr]===undefined){
            if(_default===undefined) throw _b_.AttributeError(klass.__name__+" object has no attribute '"+attr+"'")
            return _default
        }
        if(typeof klass[attr]=='function'){
            // new is a static method
            if(attr=='__new__') return klass[attr].apply(null,arguments)
            
            if(klass.descriptors && klass.descriptors[attr]!==undefined){
                return klass[attr].apply(null, [obj])
            }
            
            var method = function(){
                var args = [obj]
                for(var i=0;i<arguments.length;i++){args.push(arguments[i])}
                return klass[attr].apply(null,args)
            }
            method.__name__ = 'method '+attr+' of built-in '+klass.__name__
            return method
        }
        return klass[attr]
    }

    var is_class = klass.is_class, mro, attr_func
    
    if(is_class){
        attr_func=$B.$type.__getattribute__
        if(obj.$dict===undefined){console.log('obj '+obj+' $dict undefined')}
        obj=obj.$dict
    }else{
        var mro = klass.__mro__
        if(mro===undefined){
            console.log('in getattr '+attr+' mro undefined for '+obj+' dir '+dir(obj)+' class '+obj.__class__)
            for(var _attr in obj){
                console.log('obj attr '+_attr+' : '+obj[_attr])
            }
            console.log('obj class '+dir(klass)+' str '+klass)
        }
        for(var i=0;i<mro.length;i++){
            attr_func = mro[i]['__getattribute__']
            if(attr_func!==undefined){break}
        }
    }
    if(typeof attr_func!=='function'){
        console.log(attr+' is not a function '+attr_func)
    }

    try{var res = attr_func(obj,attr)}
    catch(err){
        $B.$pop_exc()
        if(_default!==undefined) return _default
        throw err
    }
    
    if(res!==undefined) return res
    if(_default !==undefined) return _default
    
    var cname = klass.__name__
    if(is_class) cname=obj.__name__
    throw _b_.AttributeError("'"+cname+"' object has no attribute '"+attr+"'")
}

//globals() (built in function)
function globals(){
    // The last item in __BRYTHON__.frames_stack is
    // [locals_name, locals_obj],[globals_name, globals_obj]
    var globals_obj = $B.last($B.frames_stack)[3]

    // Transform into a Python dictionary
    var res = _b_.dict()
    var si=_b_.dict.$dict.__setitem__
    for(var name in globals_obj){
       si(res, name, globals_obj[name])
    }
    return res
}

function hasattr(obj,attr){
    try{getattr(obj,attr);return true}
    catch(err){$B.$pop_exc();return false}
}

function hash(obj){
    if(arguments.length!=1){
        throw _b_.TypeError("hash() takes exactly one argument ("+
            arguments.length+" given)")
    }
    if (obj.__hashvalue__ !== undefined) return obj.__hashvalue__
    if (isinstance(obj, _b_.int)) return obj.valueOf()
    if (isinstance(obj, bool)) return _b_.int(obj)
    if (obj.__hash__ !== undefined) {
       return obj.__hashvalue__=obj.__hash__()
    }
    var hashfunc = getattr(obj, '__hash__', _b_.None)
    if(hashfunc===_b_.None){
        throw _b_.TypeError("unhashable type: '"+
            $B.get_class(obj).__name__+"'")
    }else{
        return obj.__hashvalue__= hashfunc()
    }
}

function _get_builtins_doc(){
    if($B.builtins_doc===undefined){
        // Load builtins docstrings from file builtins_doctring.js
        var url = $B.brython_path
        if(url.charAt(url.length-1)=='/'){url=url.substr(0,url.length-1)}
        url += '/builtins_docstrings.js'
        var f = _b_.open(url)
        eval(f.$content)          
        $B.builtins_doc = docs
    }
}

function help(obj){
    if (obj === undefined) obj='help'
    
    // if obj is a builtin, lets take a shortcut, and output doc string
    if(typeof obj=='string' && _b_[obj] !== undefined) {
        _get_builtins_doc()
        var _doc=$B.builtins_doc[obj]
        if (_doc !== undefined && _doc != '') {
             _b_.print(_doc)
             return
        }
    }
    // If obj is a built-in object, also use builtins_doc
    for(var i=0;i<builtin_names.length;i++){
        if(obj===_b_[builtin_names[i]]){
              _get_builtins_doc()
            _b_.print(_doc = $B.builtins_doc[builtin_names[i]])
        }
    }
    if(typeof obj=='string'){
        $B.$import("pydoc");
        var pydoc=$B.imported["pydoc"]
        getattr(getattr(pydoc,"help"),"__call__")(obj)
        return
    }
    try{return getattr(obj,'__doc__')}
    catch(err){console.log('help err '+err);return ''}
}

function hex(x) { return $builtin_base_convert_helper(x, 16)}

function id(obj) {
   if (obj.__hashvalue__ !== undefined) return obj.__hashvalue__

   // this calculates a hash from the string contents
   // should be deterministic based on string contents
   if (typeof obj == 'string') return getattr(_b_.str(obj), '__hash__')() 

   if (obj.__hash__ === undefined || isinstance(obj, [_b_.set,_b_.list,_b_.dict])) {
      return obj.__hashvalue__=$B.$py_next_hash++
   }

   if (obj.__hash__ !== undefined) return obj.__hash__()

   return null
}

function __import__(mod_name){
   try {$B.$import(mod_name)}
   catch(err) {$B.imported[mod_name]=undefined}

   if ($B.imported[mod_name]===undefined) throw _b_.ImportError(mod_name) 

   return $B.imported[mod_name]
}

//not a direct alias of prompt: input has no default value
function input(src) {return prompt(src)}

function isinstance(obj,arg){

    if(obj===null) return arg===None
    if(obj===undefined) return false
    if(arg.constructor===Array){
        for(var i=0;i<arg.length;i++){
            if(isinstance(obj,arg[i])) return true
        }
        return false
    }
        
    var klass = $B.get_class(obj)
    if (klass === undefined) {
       switch(arg) {
         case _b_.int:
           return ((typeof obj)=="number"||obj.constructor===Number)&&(obj.valueOf()%1===0)
         case _b_.float:
           return ((typeof obj=="number" && obj.valueOf()%1!==0))||
                   (klass===_b_.float.$dict)
         case _b_.str:
           return (typeof obj=="string"||klass===_b_.str.$dict)
         case _b_.list:
           return (obj.constructor===Array)
         default:
           return false
       }
    }

   // arg is the class constructor ; the attribute __class__ is the 
   // class dictionary, ie arg.$dict

   if(arg.$dict===undefined){return false}

   if(klass==$B.$factory){klass = obj.$dict.__class__}

   // Return true if one of the parents of obj class is arg
   // If one of the parents is the class used to inherit from str, obj is an
   // instance of str ; same for list
   for(var i=0;i<klass.__mro__.length;i++){
      var kl = klass.__mro__[i]
      if(kl === arg.$dict){return true}
      else if(arg===_b_.str && 
          kl===$B.$StringSubclassFactory.$dict){return true}
      else if(arg===_b_.list && 
          kl===$B.$ListSubclassFactory.$dict){return true}
   }

    // Search __instancecheck__ on arg
    var hook = getattr(arg,'__instancecheck__',null)
    if(hook!==null){
        // FIX ME
        console.log(hook(obj))
    }

   return false
}

function issubclass(klass,classinfo){
    if(arguments.length!==2){
      throw _b_.TypeError("issubclass expected 2 arguments, got "+arguments.length)
    }
    if(!klass.__class__ || !klass.__class__.is_class){
      throw _b_.TypeError("issubclass() arg 1 must be a class")
    }
    if(isinstance(classinfo,_b_.tuple)){
      for(var i=0;i<classinfo.length;i++){
         if(issubclass(klass,classinfo[i])) return true
      }
      return false
    }
    if(classinfo.__class__.is_class){
      return klass.$dict.__mro__.indexOf(classinfo.$dict)>-1    
    }

    throw _b_.TypeError("issubclass() arg 2 must be a class or tuple of classes")
}

function iter(obj){
    try{return getattr(obj,'__iter__')()}
    catch(err){
      $B.$pop_exc()
      throw _b_.TypeError("'"+$B.get_class(obj).__name__+"' object is not iterable")
    }
}


function len(obj){
    try{return getattr(obj,'__len__')()}
    catch(err){
     throw _b_.TypeError("object of type '"+$B.get_class(obj).__name__+"' has no len()")
    }
}


function locals(){
    // The last item in __BRYTHON__.frames_stack is
    // [locals_name, locals_obj],[globals_name, globals_obj]
    var locals_obj = $B.last($B.frames_stack)[1]

    // Transform into a Python dictionary
    var res = _b_.dict()
    var si=_b_.dict.$dict.__setitem__
    for(var name in locals_obj){
       si(res, name, locals_obj[name])
    }
    return res
}


var $MapDict = {__class__:$B.$type,__name__:'map'}
$MapDict.__mro__ = [$MapDict,$ObjectDict]
$MapDict.__iter__ = function (self){return self}

function map(){
    var func = getattr(arguments[0],'__call__')
    var iter_args = []
    for(var i=1;i<arguments.length;i++){iter_args.push(iter(arguments[i]))}
    var __next__ = function(){
        var args = []
        for(var i=0;i<iter_args.length;i++){
            try{
                var x = next(iter_args[i])
                args.push(x)
            }catch(err){
                if(err.__name__==='StopIteration'){
                    $B.$pop_exc();throw _b_.StopIteration('')
                }else{throw err}
            }
        }
        return func.apply(null,args)
    }
    var obj = {
        __class__:$MapDict,
        __repr__:function(){return "<map object>"},
        __str__:function(){return "<map object>"},
        __next__: __next__
    }
    return obj
}


function $extreme(args,op){ // used by min() and max()
    var $op_name='min'
    if(op==='__gt__') $op_name = "max"

    if(args.length==0){throw _b_.TypeError($op_name+" expected 1 arguments, got 0")}
    var last_arg = args[args.length-1]
    var second_to_last_arg = args[args.length-2]
    var last_i = args.length-1
    var has_key = false
    var has_default = false
    var func = false
    if(last_arg.$nat=='kw'){
        if(last_arg.name === 'key'){
            var func = last_arg.value
            has_key = true
            last_i--
        }else if (last_arg.name === 'default'){
            var default_value = last_arg.value
            has_default = true
            last_i--
        }else{throw _b_.TypeError("'"+last_arg.name+"' is an invalid keyword argument for this function")}
    }else{var func = function(x){return x}}
    if(second_to_last_arg && second_to_last_arg.$nat=='kw'){
        if(second_to_last_arg.name === 'key'){
            if (has_key){throw _b_.SyntaxError("Keyword argument repeated")}
            var func = second_to_last_arg.value
            has_key = true
            last_i--
        }else if (second_to_last_arg.name === 'default'){
            if (has_default){throw _b_.SyntaxError("Keyword argument repeated")}
            var default_value = second_to_last_arg.value
            has_default = true
            last_i--
        }else{throw _b_.TypeError("'"+second_to_last_arg.name+"' is an invalid keyword argument for this function")}
    }else{if(!func){var func = function(x){return x}}}
    if((has_key && has_default && args.length==3) ||
       (!has_key && has_default && args.length==2) ||
       (has_key && !has_default && args.length==2) ||
       (!has_key && !has_default && args.length==1)){
        var arg = args[0]
        if (arg.length < 1 && has_default){
            return default_value
        }
        if (arg.length < 1 && !has_default){
            throw _b_.ValueError($op_name+"() arg is an empty sequence")
        }
        var $iter = iter(arg)
        var res = null
        while(true){
            try{
                var x = next($iter)
                if(res===null || bool(getattr(func(x),op)(func(res)))){res = x}
            }catch(err){
                if(err.__name__=="StopIteration"){$B.$pop_exc();return res}
                throw err
            }
        }
    } else if ((has_key && has_default && args.length>3) ||
               (!has_key && has_default && args.length>2)){
           throw _b_.TypeError("Cannot specify a default for "+$op_name+"() with multiple positional arguments")
    } else {
        if (last_i < 1){throw _b_.TypeError($op_name+" expected 1 arguments, got 0")}
        var res = null
        for(var i=0;i<=last_i;i++){
            var x = args[i]
            if(res===null || bool(getattr(func(x),op)(func(res)))){res = x}
        }
        return res
    }
}

function max(){
    var args = []
    for(var i=0;i<arguments.length;i++){args.push(arguments[i])}
    return $extreme(args,'__gt__')
}


function memoryview(obj) {
  throw NotImplementedError('memoryview is not implemented')
}

function min(){
    var args = []
    for(var i=0;i<arguments.length;i++){args.push(arguments[i])}
    return $extreme(args,'__lt__')
}

function next(obj){
    var ga = getattr(obj,'__next__')
    if(ga!==undefined) return ga()
    throw _b_.TypeError("'"+$B.get_class(obj).__name__+"' object is not an iterator")
}

var $NotImplementedDict = {__class__:$B.$type,__name__:'NotImplementedType'}
$NotImplementedDict.__mro__ = [$NotImplementedDict,$ObjectDict]
$NotImplementedDict.__repr__ = $NotImplementedDict.__str__ = function(){return 'NotImplemented'}

var NotImplemented = {__class__ : $NotImplementedDict,}

function $not(obj){return !bool(obj)}

function oct(x) {return $builtin_base_convert_helper(x, 8)}

function ord(c) {
    //return String.charCodeAt(c)  <= this returns an undefined function error
    // see http://msdn.microsoft.com/en-us/library/ie/hza4d04f(v=vs.94).aspx
    return c.charCodeAt(0)     // <= strobj.charCodeAt(index)
}

function pow() {
    var $ns=$B.$MakeArgs('pow',arguments,[],[],'args','kw')
    var args = $ns['args']
    if(args.length<2){throw _b_.TypeError(
        "pow expected at least 2 arguments, got "+args.length)
    }
    if(args.length>3){throw _b_.TypeError(
        "pow expected at most 3 arguments, got "+args.length)
    }
    if(args.length === 2){
        var x = args[0]
        var y = args[1]
        var a,b
        if(isinstance(x, _b_.float)){a=x.value
        } else if(isinstance(x, _b_.int)){a=x
        } else {throw _b_.TypeError("unsupported operand type(s) for ** or pow()")
        }

        if (isinstance(y, _b_.float)){b=y.value
        } else if (isinstance(y, _b_.int)){b=y
        } else {
          throw _b_.TypeError("unsupported operand type(s) for ** or pow()")
        }
        return Math.pow(a,b)
    }

    if(args.length === 3){
        var x = args[0]
        var y = args[1]
        var z = args[2]
        var _err="pow() 3rd argument not allowed unless all arguments are integers"

        if (!isinstance(x, _b_.int)) throw _b_.TypeError(_err)
        if (!isinstance(y, _b_.int)) throw _b_.TypeError(_err)
        if (!isinstance(z, _b_.int)) throw _b_.TypeError(_err)

        return Math.pow(x,y)%z
    }
}

function $print(){
    var end='\n',sep=' ',file=$B.stdout
    var $ns=$B.$MakeArgs('print',arguments,[],['end','sep','file'],'args', null)
    for(var attr in $ns){eval('var '+attr+'=$ns[attr]')}

    getattr(file,'write')(args.map(_b_.str).join(sep)+end)
}
$print.__name__ = 'print'

function $prompt(text,fill){return prompt(text,fill || '')}

// property (built in function)
var $PropertyDict = {
    __class__ : $B.$type,
    __name__ : 'property',
    __repr__ : function(){return "<property object>"},
    __str__ : function(){return "<property object>"},
    toString : function(){return "property"}
}
$PropertyDict.__mro__ = [$PropertyDict,$ObjectDict]
$B.$PropertyDict = $PropertyDict

function property(fget, fset, fdel, doc) {
    var p = {
        __class__ : $PropertyDict,
        __doc__ : doc || "",
        $type:fget.$type,
        fget:fget,
        fset:fset,
        fdel:fdel,
        toString:function(){return '<property>'}
    }
    p.__get__ = function(self,obj,objtype) {
        if(obj===undefined) return self
        if(self.fget===undefined) throw _b_.AttributeError("unreadable attribute")
        return getattr(self.fget,'__call__')(obj)
    }
    if(fset!==undefined){
        p.__set__ = function(self,obj,value){
            if(self.fset===undefined) throw _b_.AttributeError("can't set attribute")
            getattr(self.fset,'__call__')(obj,value)
        }
    }
    p.__delete__ = fdel;

    p.getter = function(fget){return property(fget, p.fset, p.fdel, p.__doc__)}
    p.setter = function(fset){return property(p.fget, fset, p.fdel, p.__doc__)}
    p.deleter = function(fdel){return property(p.fget, p.fset, fdel, p.__doc__)}
    return p
}

property.__class__ = $B.$factory
property.$dict = $PropertyDict

// range
var $RangeDict = {__class__:$B.$type,
    __dir__:$ObjectDict.__dir__,
    __name__:'range',
    $native:true
}

$RangeDict.__contains__ = function(self,other){
    var x = iter(self)
    while(1){
        try{
            var y = $RangeDict.__next__(x)
            if(getattr(y,'__eq__')(other)){return true}
        }catch(err){return false}
    }
    return false
}

$RangeDict.__getitem__ = function(self,rank){
    if(typeof rank != "number") {
      rank=$B.$GetInt(rank)
    }
    var res = self.start + rank*self.step
    if((self.step>0 && res >= self.stop) ||
        (self.step<0 && res < self.stop)){
            throw _b_.IndexError('range object index out of range')
    }
    return res   
}

// special method to speed up "for" loops
$RangeDict.__getitems__ = function(self){
    var t=[],rank=0
    while(1){
        var res = self.start + rank*self.step
        if((self.step>0 && res >= self.stop) ||
            (self.step<0 && res < self.stop)){
                break
        }
        t.push(res)
        rank++
    }
    return t
}

$RangeDict.__iter__ = function(self){
    return {
        __class__ : $RangeDict,
        start:self.start,
        stop:self.stop,
        step:self.step,
        $counter:self.start-self.step
    }
}

$RangeDict.__len__ = function(self){
    if(self.step>0) return 1+_b_.int((self.stop-1-self.start)/self.step)

    return 1+_b_.int((self.start-1-self.stop)/-self.step)
}

$RangeDict.__next__ = function(self){
    self.$counter += self.step
    if((self.step>0 && self.$counter >= self.stop)
        || (self.step<0 && self.$counter <= self.stop)){
            throw _b_.StopIteration('')
    }
    return self.$counter
}

$RangeDict.__mro__ = [$RangeDict,$ObjectDict]

$RangeDict.__reversed__ = function(self){
    return range(self.stop-1,self.start-1,-self.step)
}

$RangeDict.__repr__ = $RangeDict.__str__ = function(self){
    var res = 'range('+self.start+', '+self.stop
    if(self.step!=1) res += ', '+self.step
    return res+')'
}

function range(){
    var $ns=$B.$MakeArgs('range',arguments,[],[],'args',null)
    var args = $ns['args']
    if(args.length>3){throw _b_.TypeError(
        "range expected at most 3 arguments, got "+args.length)
    }
    var start=0
    var stop=0
    var step=1
    if(args.length==1){stop = args[0]}
    else if(args.length>=2){
        start = args[0]
        stop = args[1]
    }
    if(args.length>=3) step=args[2]
    if(step==0){throw ValueError("range() arg 3 must not be zero")}
    var res = {
        __class__ : $RangeDict,
        start:start,
        stop:stop,
        step:step,
        $is_range:true
    }
    res.__repr__ = res.__str__ = function(){
            return 'range('+start+','+stop+(args.length>=3 ? ','+step : '')+')'
        }
    return res
}
range.__class__ = $B.$factory
range.$dict = $RangeDict
$RangeDict.$factory = range

function repr(obj){
    if(obj.__class__===$B.$factory){
        // obj is a class (the factory function)
        // In this case, repr() doesn't use the attribute __repr__ of the
        // class or its subclasses, but the attribute __repr__ of the
        // class metaclass (usually "type") or its subclasses (usually
        // "object")
        // The metaclass is the attribute __class__ of the class dictionary
        var func = $B.$type.__getattribute__(obj.$dict.__class__,'__repr__')
        return func(obj)
    }
    var func = getattr(obj,'__repr__')
    if(func!==undefined) return func()
    throw _b_.AttributeError("object has no attribute __repr__")
}

var $ReversedDict = {__class__:$B.$type,__name__:'reversed'}
$ReversedDict.__mro__ = [$ReversedDict,$ObjectDict]
$ReversedDict.__iter__ = function(self){return self}
$ReversedDict.__next__ = function(self){
    self.$counter--
    if(self.$counter<0) throw _b_.StopIteration('')
    return self.getter(self.$counter)
}

function reversed(seq){
    // Return a reverse iterator. seq must be an object which has a 
    // __reversed__() method or supports the sequence protocol (the __len__() 
    // method and the __getitem__() method with integer arguments starting at 
    // 0).

    try{return getattr(seq,'__reversed__')()}
    catch(err){
        if(err.__name__=='AttributeError'){$B.$pop_exc()}
        else{throw err}
    }

    try{
        var res = {
            __class__:$ReversedDict,
            $counter : getattr(seq,'__len__')(),
            getter:getattr(seq,'__getitem__')
        }
        return res
    }catch(err){
        throw _b_.TypeError("argument to reversed() must be a sequence")
    }
}
reversed.__class__=$B.$factory
reversed.$dict = $ReversedDict
$ReversedDict.$factory = reversed

function round(arg,n){
    if(!isinstance(arg,[_b_.int,_b_.float])){
        throw _b_.TypeError("type "+arg.__class__+" doesn't define __round__ method")
    }
    
    if(isinstance(arg, _b_.float) && (arg.value === Infinity || arg.value === -Infinity)) {
      throw _b_.OverflowError("cannot convert float infinity to integer")
    }

    if(n===undefined) return _b_.int(Math.round(arg))
    
    if(!isinstance(n,_b_.int)){throw _b_.TypeError(
        "'"+n.__class__+"' object cannot be interpreted as an integer")}
    var mult = Math.pow(10,n)
    return _b_.int.$dict.__truediv__(Number(Math.round(arg.valueOf()*mult)),mult)
}

function setattr(obj,attr,value){
    if(!isinstance(attr,_b_.str)){
        throw _b_.TypeError("setattr(): attribute name must be string")
    }

    switch(attr) {
      case 'alert':
      case 'case':
      case 'catch':
      case 'constructor':
      case 'Date':
      case 'delete':
      case 'default':
      case 'document':
      case 'Error':
      case 'history':
      case 'function':
      case 'location':
      case 'Math':
      case 'new':
      case 'Number':
      case 'RegExp':
      case 'this':
      case 'throw':
      case 'var':
      case 'super':
      case 'window':
        attr='$$'+attr
    }
    
    var res = obj[attr]
    if(res===undefined){
        var mro = $B.get_class(obj).__mro__
        for(var i=0;i<mro.length;i++){
            res = mro[i][attr]
            if(res!==undefined) break
        }
    }
    if(res!==undefined){
        // descriptor protocol : if obj has attribute attr and this attribute 
        // has a method __set__(), use it
        if(res.__set__!==undefined) return res.__set__(res,obj,value)
        var __set__ = getattr(res,'__set__',null)
        if(__set__ && (typeof __set__=='function')) {return __set__.apply(res,[obj,value])}
    }
    
    // For instances of simple classes (no inheritance) there is no need to
    // search __setattr__
    if(obj.$simple_setattr){obj[attr]=value;return}
    
    try{var f = getattr(obj,'__setattr__')}
    catch(err){
        $B.$pop_exc()
        obj[attr]=value
        return
    }
    f(attr,value)
}

// slice
var $SliceDict = {__class__:$B.$type, __name__:'slice'}

$SliceDict.__mro__ = [$SliceDict,$ObjectDict]

$SliceDict.indices = function (self, length) {
  var len=$B.$GetInt(length)
  if (len < 0) _b_.ValueError('length should not be negative')
  if (self.step > 0) {
     var _len = min(len, self.stop)
     return _b_.tuple([self.start, _len, self.step])
  } else if (self.step == _b_.None) {
     var _len = min(len, self.stop)
     var _start = self.start
     if (_start == _b_.None) _start = 0
     return _b_.tuple([_start, _len, 1])
  }
  _b_.NotImplementedError("Error! negative step indices not implemented yet")
}

function slice(){
    var $ns=$B.$MakeArgs('slice',arguments,[],[],'args',null)
    var args = $ns['args']
    if(args.length>3){throw _b_.TypeError(
        "slice expected at most 3 arguments, got "+args.length)
    }else if(args.length==0){
        throw _b_.TypeError('slice expected at least 1 arguments, got 0')
    }

    var start=0, stop=0, step=1
    switch(args.length) {
      case 1:
        //if(args.length==1){
        step=start=None
        stop=$B.$GetInt(args[0])
        break
      case 2:
        //else if(args.length>=2){
        start = $B.$GetInt(args[0])
        stop = $B.$GetInt(args[1])
        break
      case 3:
        //}
        //if(args.length>=3) 
        start = $B.$GetInt(args[0])
        stop = $B.$GetInt(args[1])
        step= $B.$GetInt(args[2])
    } //switch

    if(step==0) throw ValueError("slice step must not be zero")
    var res = {
        __class__ : $SliceDict,
        start:start,
        stop:stop,
        step:step
    }
    res.__repr__ = res.__str__ = function(){
        return 'slice('+start+','+stop+','+step+')'
    }
    return res
}
slice.__class__ = $B.$factory
slice.$dict = $SliceDict
$SliceDict.$factory = slice

function sorted () {
    var $ns=$B.$MakeArgs('sorted',arguments,['iterable'],[],null,'kw')
    if($ns['iterable']===undefined) throw _b_.TypeError("sorted expected 1 positional argument, got 0")
    var iterable=$ns['iterable']
    var key = _b_.dict.$dict.get($ns['kw'],'key',None)
    var reverse = _b_.dict.$dict.get($ns['kw'],'reverse',false)

    var obj = _b_.list(iterable)
    // pass arguments to list.sort()
    var args = [obj]
    if (key !== None) args.push({$nat:'kw',name:'key',value:key})
    if(reverse) args.push({$nat:'kw',name:'reverse',value:true})
    _b_.list.$dict.sort.apply(null,args)
    return obj
}

// staticmethod() built in function
var $StaticmethodDict = {__class__:$B.$type,__name__:'staticmethod'}
$StaticmethodDict.__mro__ = [$StaticmethodDict,$ObjectDict]

function staticmethod(func) {
    func.$type = 'staticmethod'
    return func
}
staticmethod.__class__=$B.$factory
staticmethod.$dict = $StaticmethodDict
$StaticmethodDict.$factory = staticmethod

// str() defined in py_string.js

function sum(iterable,start){
    if(start===undefined) start=0
    var res = start
    var iterable = iter(iterable)
    while(1){
        try{
            var _item = next(iterable)
            res = getattr(res,'__add__')(_item)
        }catch(err){
           if(err.__name__==='StopIteration'){$B.$pop_exc();break}
           else{throw err}
        }
    }
    return res
}

// super() built in function
var $SuperDict = {__class__:$B.$type,__name__:'super'}

$SuperDict.__getattribute__ = function(self,attr){
    var mro = self.__thisclass__.$dict.__mro__,res
    for(var i=1;i<mro.length;i++){ // start with 1 = ignores the class where super() is defined
        res = mro[i][attr]
        if(res!==undefined){
            // if super() is called with a second argument, the result is bound
            if(self.__self_class__!==None){
                var _args = [self.__self_class__]
                if(attr=='__new__'){_args=[]}
                var method = (function(initial_args){
                    return function(){
                        // make a local copy of initial args
                        var local_args = initial_args.slice()
                        for(var i=0;i<arguments.length;i++){
                            local_args.push(arguments[i])
                        }
                        var x = res.apply(null,local_args)
                        if(x===undefined) return None
                        return x
                    }})(_args)
                method.__class__ = {
                    __class__:$B.$type,
                    __name__:'method',
                    __mro__:[$ObjectDict]
                }
                method.__func__ = res
                method.__self__ = self
                return method
            }
            return res
        }
    }
    throw _b_.AttributeError("object 'super' has no attribute '"+attr+"'")
}

$SuperDict.__mro__ = [$SuperDict,$ObjectDict]

$SuperDict.__repr__=$SuperDict.__str__=function(self){return "<object 'super'>"}

function $$super(_type1,_type2){
    return {__class__:$SuperDict,
        __thisclass__:_type1,
        __self_class__:(_type2 || None)
    }
}
$$super.$dict = $SuperDict
$$super.__class__ = $B.$factory
$SuperDict.$factory = $$super
$$super.$is_func = true

var $Reader = {__class__:$B.$type,__name__:'reader'}

$Reader.__enter__ = function(self){return self}

$Reader.__exit__ = function(self){return false}
        
$Reader.__iter__ = function(self){return iter(self.$lines)}

$Reader.__len__ = function(self){return self.lines.length}

$Reader.__mro__ = [$Reader,$ObjectDict]

$Reader.close = function(self){self.closed = true}

$Reader.read = function(self,nb){
    if(self.closed===true) throw _b_.ValueError('I/O operation on closed file')
    if(nb===undefined) return self.$content
   
    self.$counter+=nb
    return self.$content.substr(self.$counter-nb,nb)
}

$Reader.readable = function(self){return true}

$Reader.readline = function(self,limit){
    if(self.closed===true) throw _b_.ValueError('I/O operation on closed file')

    var line = ''
    if(limit===undefined||limit===-1) limit=null

    while(1){
        if(self.$counter>=self.$content.length-1) break
        
        var car = self.$content.charAt(self.$counter)
        if(car=='\n'){self.$counter++;return line}

        line += car
        if(limit!==null && line.length>=limit) return line
        self.$counter++
    }
    return '0'   // return empty string when EOF has been reached.
}

$Reader.readlines = function(self,hint){
    if(self.closed===true) throw _b_.ValueError('I/O operation on closed file')
    var x = self.$content.substr(self.$counter).split('\n')
    if(hint && hint!==-1){
        var y=[],size=0
        while(1){
            var z = x.shift()
            y.push(z)
            size += z.length
            if(size>hint || x.length==0) return y
        }
    }else{return x}
}

$Reader.seek = function(self,offset,whence){
    if(self.closed===True) throw _b_.ValueError('I/O operation on closed file')
    if(whence===undefined) whence=0
    if(whence===0){self.$counter = offset}
    else if(whence===1){self.$counter += offset}
    else if(whence===2){self.$counter = self.$content.length+offset}
}

$Reader.seekable = function(self){return true}

$Reader.tell = function(self){return self.$counter}

$Reader.writable = function(self){return false}

var $BufferedReader = {__class__:$B.$type,__name__:'_io.BufferedReader'}

$BufferedReader.__mro__ = [$BufferedReader,$Reader,$ObjectDict]

var $TextIOWrapper = {__class__:$B.$type,__name__:'_io.TextIOWrapper'}

$TextIOWrapper.__mro__ = [$TextIOWrapper,$Reader,$ObjectDict]

function $url_open(){
    // first argument is file : can be a string, or an instance of a DOM File object
    // other arguments : 
    // - mode can be 'r' (text, default) or 'rb' (binary)
    // - encoding if mode is 'rb'
    var mode = 'r',encoding='utf-8'
    var $ns=$B.$MakeArgs('open',arguments,['file'],['mode','encoding'],'args','kw')
    for(var attr in $ns){eval('var '+attr+'=$ns["'+attr+'"]')}
    if(args.length>0) var mode=args[0]
    if(args.length>1) var encoding=args[1]
    if(isinstance(file,$B.JSObject)) return new $OpenFile(file.js,mode,encoding)
    if(isinstance(file,_b_.str)){
        // read the file content and return an object with file object methods
        if (window.XMLHttpRequest){// code for IE7+, Firefox, Chrome, Opera, Safari
            var req=new XMLHttpRequest();
        }else{// code for IE6, IE5
            var req=new ActiveXObject("Microsoft.XMLHTTP");
        }
        req.onreadystatechange = function(){
            var status = req.status
            if(status===404){
                $res = _b_.IOError('File not found')
            }else if(status!==200){
                $res = _b_.IOError('Could not open file '+file+' : status '+status) 
            }else{
                $res = req.responseText
            }
        }
        // add fake query string to avoid caching
        var fake_qs = '?foo='+$B.UUID()
        req.open('GET',file+fake_qs,false)
        var is_binary = mode.search('b')>-1
        if(is_binary){
            req.overrideMimeType('text/plain; charset=iso-8859-1');
        }
        req.send()
        if($res.constructor===Error) throw $res

        // return the file-like object
        var lines = $res.split('\n')
        var res = {$content:$res,$counter:0,$lines:lines,
            closed:False,encoding:encoding,mode:mode,name:file
        }
        res.__class__ = is_binary ? $BufferedReader : $TextIOWrapper

        return res
    }
}


var $ZipDict = {__class__:$B.$type,__name__:'zip'}

var $zip_iterator = $B.$iterator_class('zip_iterator')
$ZipDict.__iter__ = function(self){
    return $B.$iterator(self.items,$zip_iterator)
}

$ZipDict.__mro__ = [$ZipDict,$ObjectDict]

function zip(){
    var res = {__class__:$ZipDict,items:[]}
    if(arguments.length==0) return res
    var $ns=$B.$MakeArgs('zip',arguments,[],[],'args','kw')
    var _args = $ns['args']
    var args = []
    for(var i=0;i<_args.length;i++){args.push(iter(_args[i]))}
    var kw = $ns['kw']
    var rank=0,items=[]
    while(1){
        var line=[],flag=true
        for(var i=0;i<args.length;i++){
            try{
                var x=next(args[i])
                line.push(x)
            }catch(err){
                if(err.__name__==='StopIteration'){$B.$pop_exc();flag=false;break}
                else{throw err}
            }
        }
        if(!flag) break
        items.push(_b_.tuple(line))
        rank++
    }
    res.items = items
    return res
}
zip.__class__=$B.$factory
zip.$dict = $ZipDict
$ZipDict.$factory = zip

// built-in constants : True, False, None

function no_set_attr(klass, attr){
    if(klass[attr]!==undefined){
        throw _b_.AttributeError("'"+klass.__name__+"' object attribute '"+
            attr+"' is read-only")
    }else{
        throw _b_.AttributeError("'"+klass.__name__+
            "' object has no attribute '"+attr+"'")
    }
}

var $BoolDict = $B.$BoolDict = {__class__:$B.$type,
    __dir__:$ObjectDict.__dir__,
    __name__:'bool',
    $native:true
}
$BoolDict.__mro__ = [$BoolDict,$ObjectDict]
bool.__class__ = $B.$factory
bool.$dict = $BoolDict
$BoolDict.$factory = bool

bool.__doc__='bool(x) -> bool\n\nReturns True when the argument x is true, False otherwise.\nThe builtins True and False are the only two instances of the class bool.\nThe class bool is a subclass of the class int, and cannot be subclassed.'

$BoolDict.__add__ = function(self,other){
    if(self.valueOf()) return other + 1;
    return other;
}

// True and False are the same as Javascript true and false

var True = true
var False = false

$BoolDict.__eq__ = function(self,other){
    if(self.valueOf()) return !!other
    return !other
}

$BoolDict.__ne__ = function(self,other){
    if(self.valueOf()) return !other
    return !!other
}

$BoolDict.__ge__ = function(self,other){
    return _b_.int.$dict.__ge__($BoolDict.__hash__(self),other)
}

$BoolDict.__gt__ = function(self,other){
    return _b_.int.$dict.__gt__($BoolDict.__hash__(self),other)
}

$BoolDict.__hash__ = $BoolDict.__index__= $BoolDict.__int__=function(self) {
   if(self.valueOf()) return 1
   return 0
}

$BoolDict.__le__ = function(self,other){return !$BoolDict.__gt__(self,other)}

$BoolDict.__lt__ = function(self,other){return !$BoolDict.__ge__(self,other)}

$BoolDict.__mul__ = function(self,other){
    if(self.valueOf()) return other
    return 0;
}

$BoolDict.__repr__ = $BoolDict.__str__ = function(self){
    if(self.valueOf()) return "True"
    return "False"
}

$BoolDict.__setattr__ = function(self, attr){
    return no_set_attr($BoolDict, attr)
}

$BoolDict.__sub__ = function(self,other){
    if(self.valueOf()) return 1-other;
    return -other;
}

$BoolDict.__xor__ = function(self, other) {
    return self.valueOf() != other.valueOf()
}

var $EllipsisDict = {__class__:$B.$type,
    __name__:'Ellipsis',
}
$EllipsisDict.__mro__ = [$ObjectDict]
$EllipsisDict.$factory = $EllipsisDict

var Ellipsis = {
    __bool__ : function(){return True},
    __class__ : $EllipsisDict,
    __repr__ : function(){return 'Ellipsis'},
    __str__ : function(){return 'Ellipsis'},
    toString : function(){return 'Ellipsis'}
}

for(var $key in $B.$comps){ // Ellipsis is not orderable with any type
    switch($B.$comps[$key]) {
      case 'ge':
      case 'gt':
      case 'le':
      case 'lt':
        Ellipsis['__'+$B.$comps[$key]+'__']=(function(k){
            return function(other){
            throw _b_.TypeError("unorderable types: ellipsis() "+k+" "+
                $B.get_class(other).__name__)}
        })($key)
    }
}

for(var $func in Ellipsis){
    if(typeof Ellipsis[$func]==='function'){
        Ellipsis[$func].__str__ = (function(f){
            return function(){return "<method-wrapper "+f+" of Ellipsis object>"}
        })($func)
    }
}

var $NoneDict = {__class__:$B.$type,__name__:'NoneType',}

$NoneDict.__mro__ = [$NoneDict,$ObjectDict]

$NoneDict.__setattr__ = function(self, attr){
    return no_set_attr($NoneDict, attr)
}

$NoneDict.$factory = $NoneDict

var None = {
    __bool__ : function(){return False},
    __class__ : $NoneDict,
    __hash__ : function(){return 0},
    __repr__ : function(){return 'None'},
    __str__ : function(){return 'None'},
    toString : function(){return 'None'}
}

for(var $op in $B.$comps){ // None is not orderable with any type
    var key = $B.$comps[$op]
    switch(key){
      case 'ge':
      case 'gt':
      case 'le':
      case 'lt':
        $NoneDict['__'+key+'__']=(function(op){
            return function(other){
            throw _b_.TypeError("unorderable types: NoneType() "+op+" "+
                $B.get_class(other).__name__+"()")}
        })($op)
    }
}
for(var $func in None){
    if(typeof None[$func]==='function'){
        None[$func].__str__ = (function(f){
            return function(){return "<method-wrapper "+f+" of NoneType object>"}
        })($func)
    }
}

// add attributes to native Function
var $FunctionCodeDict = {__class__:$B.$type,__name__:'function code'}
$FunctionCodeDict.__mro__ = [$FunctionCodeDict,$ObjectDict]
var $FunctionGlobalsDict = {__class:$B.$type,__name__:'function globals'}
$FunctionGlobalsDict.__mro__ = [$FunctionGlobalsDict,$ObjectDict]

var $FunctionDict = $B.$FunctionDict = {
    __class__:$B.$type,
    __code__:{__class__:$FunctionCodeDict,__name__:'function code'},
    __globals__:{__class__:$FunctionGlobalsDict,__name__:'function globals'},
    __name__:'function'
}

$FunctionDict.__repr__=$FunctionDict.__str__ = function(self){return '<function '+self.__name__+'>'}

$FunctionDict.__mro__ = [$FunctionDict,$ObjectDict]
var $Function = function(){}
$FunctionDict.$factory = $Function
$Function.$dict = $FunctionDict

// built-in exceptions

var $BaseExceptionDict = {__class__:$B.$type,
    __bases__ : [_b_.object],
    __module__:'builtins',
    __name__:'BaseException'
}

$BaseExceptionDict.__init__ = function(self){
    self.args = _b_.tuple([arguments[1]])
}

$BaseExceptionDict.__repr__ = function(self){
    if(self.$message===None){return $B.get_class(self).__name__+'()'}
    return self.$message
}

$BaseExceptionDict.__str__ = $BaseExceptionDict.__repr__

$BaseExceptionDict.__mro__ = [$BaseExceptionDict,$ObjectDict]

$BaseExceptionDict.__new__ = function(cls){
    var err = _b_.BaseException()
    err.__name__ = cls.$dict.__name__
    err.__class__ = cls.$dict
    return err
}

$BaseExceptionDict.__getattr__ = function(self, attr){
    if(attr=='info'){
        var info = 'Traceback (most recent call last):'

        if(self.$js_exc!==undefined){
            for(var attr in self.$js_exc){
                if(attr==='message') continue
                try{info += '\n    '+attr+' : '+self.$js_exc[attr]}
                catch(_err){}
            }
            info+='\n'        
        }
        // call stack
        var last_info, tb=null
        for(var i=0;i<self.$call_stack.length;i++){
            var call_info = self.$call_stack[i].split(',')
            var lib_module = call_info[1]
            var caller = $B.modules[lib_module].line_info
            if(caller!==undefined){
                call_info = caller.split(',')
                lib_module = caller[1]
            }
            var lines = $B.$py_src[call_info[1]].split('\n')
            info += '\n  module '+lib_module+' line '+call_info[0]
            var line = lines[call_info[0]-1]
            if(line) line=line.replace(/^[ ]+/g, '')
            info += '\n    '+line
            last_info = call_info
        }
        if(self.$line_info!=last_info){
            var err_info = self.$line_info.split(',')
            var line = $B.$py_src[err_info[1]].split('\n')[parseInt(err_info[0])-1]
            if(line) line=line.replace(/^[ ]+/g, '')
            self.$last_info = err_info
            self.$line = line
            info += '\n  module '+err_info[1]+' line '+err_info[0]
            info += '\n    '+line
        }        
        return info
    }else if(attr=='traceback'){
        // Get attribute 'info' to initialise attributes last_info and line

        if($B.debug==0){
            // Minimal traceback to avoid attribute error
            return traceback({
                tb_frame:frame(self.$frames_stack),
                tb_lineno:0,
                tb_lasti:-1,
                tb_next: None // fix me
            })
        }
        $BaseExceptionDict.__getattr__(self,'info')
        // Return traceback object
        return traceback({
            tb_frame:frame(self.$frames_stack),
            tb_lineno:self.$last_info[0],
            tb_lasti:self.$line,
            tb_next: None // fix me
        })
    }else{
        throw AttributeError(self.__class__.__name__+
            "has no attribute '"+attr+"'")
    }
}
// class of traceback objects
var $TracebackDict = {__class__:$B.$type,
    __name__:'traceback'
}
$TracebackDict.__mro__ = [$TracebackDict, $ObjectDict]

function traceback(tb) {
  tb.__class__ = $TracebackDict
  return tb
}

traceback.__class__ = $B.$factory
traceback.$dict = $TracebackDict
$TracebackDict.$factory = traceback

// class of frame objects
var $FrameDict = {__class__:$B.$type,
    __name__:'frame'
}
$FrameDict.__mro__ = [$FrameDict, $ObjectDict]

function to_dict(obj){
    var res = _b_.dict()
    var setitem=_b_.dict.$dict.__setitem__
    for(var attr in obj){
        if(attr.charAt(0)=='$'){continue}
        setitem(res, attr, obj[attr])
    }
    return res
}

function frame(stack, pos){
    var mod_name = stack[2]
    var fs = stack
    var res = {__class__:$FrameDict,
        f_builtins : {} // XXX fix me
    }
    if(pos===undefined){pos = fs.length-1}
    if(fs.length){
        var _frame = fs[pos]
        var locals_id = _frame[0]
        res.f_locals = to_dict(_frame[1])
        res.f_globals = to_dict(_frame[3])
        if($B.debug>0){
            res.f_lineno = $B.line_info.split(',')[0]
        }else{
            res.f_lineno = None
        }
        if(pos>0){res.f_back = frame(stack, pos-1)}
        else{res.f_back = None}
        res.f_code = {__class__:$B.$CodeObjectDict,
            co_code:None, // XXX fix me
            co_name: locals_id, // idem
            co_filename: "<unknown>" // idem
        }
    }
    return res
}

frame.__class__ = $B.$factory
frame.$dict = $FrameDict
$FrameDict.$factory = frame

$B.frame=frame

var BaseException = function (msg,js_exc){
    var err = Error()
    err.__name__ = 'BaseException'
    err.$line_info = $B.line_info
    err.$call_stack = $B.call_stack.slice()
    err.$frames_stack = $B.frames_stack.slice()
    err.$js_exc = js_exc
    
    if(msg===undefined) msg='BaseException'
   
    err.args = _b_.tuple([msg])
    err.$message = msg
    err.__class__ = $BaseExceptionDict
    err.$py_error = true
    $B.exception_stack.push(err)
    //console.log('exception '+err.__name__+' line info '+err.$line_info)
    return err
}

BaseException.__name__ = 'BaseException'
BaseException.__class__ = $B.$factory
BaseException.$dict = $BaseExceptionDict

_b_.BaseException = BaseException

$B.exception = function(js_exc){
    // thrown by eval(), exec() or by a function
    // js_exc is the Javascript exception, which can be raised by the
    // code generated by Python - in this case it has attribute $py_error set -
    // or by the Javascript interpreter (ReferenceError for instance)
    
    if(!js_exc.$py_error){
        // Print complete Javascript traceback in console
        console.log(js_exc)
        
        if($B.debug>0 && js_exc.info===undefined){
            if($B.line_info!==undefined){
                var line_info = $B.line_info.split(',')
                var mod_name = line_info[1]
                var module = $B.modules[mod_name]
                if(module){
                    if(module.caller!==undefined){
                        // for list comprehension and the likes, replace
                        // by the line in the enclosing module
                        $B.line_info = module.caller
                        var mod_name = line_info[1]
                    }
                    var lib_module = mod_name
                    if(lib_module.substr(0,13)==='__main__,exec'){lib_module='__main__'}
                    var line_num = parseInt(line_info[0])
                    if($B.$py_src[mod_name]===undefined){
                        console.log('pas de py_src pour '+mod_name)
                    }
                    var lines = $B.$py_src[mod_name].split('\n')
                    js_exc.message += "\n  module '"+lib_module+"' line "+line_num
                    js_exc.message += '\n'+lines[line_num-1]
                    js_exc.info_in_msg = true
                }
            }else{
                console.log('error '+js_exc)
            }
        }
        var exc = Error()
        exc.__name__ = 'Internal Javascript error: '+(js_exc.__name__ || js_exc.name)
        exc.__class__ = _b_.Exception.$dict
        if(js_exc.name=='ReferenceError'){
            exc.__name__='NameError'
            exc.__class__=_b_.NameError.$dict
            js_exc.message = js_exc.message.replace('$$','')
        }
        exc.$message = js_exc.message || '<'+js_exc+'>'
        exc.args = _b_.tuple([exc.$message])
        exc.info = ''
        exc.$py_error = true
        exc.traceback = traceback({
            tb_frame:frame($B.exception_stack),
            tb_lineno:-1,
            tb_lasti:'',
            tb_next: None   // fix me
        })
    }else{
        var exc = js_exc
    }
    $B.exception_stack.push(exc)
    return exc
}

$B.is_exc=function(exc,exc_list){
    // used in try/except to check if an exception is an instance of
    // one of the classes in exc_list
    if(exc.__class__===undefined) exc = $B.exception(exc)
    
    var exc_class = exc.__class__.$factory
    for(var i=0;i<exc_list.length;i++){
        if(issubclass(exc_class,exc_list[i])) return true
    }
    return false
}

$B.builtins_block = {id:'__builtins__',module:'__builtins__'}
$B.modules['__builtins__'] = $B.builtins_block
$B.bound['__builtins__'] = {'__BRYTHON__':true, '$eval':true, '$open': true}
$B.bound['__builtins__']['BaseException'] = true

_b_.__BRYTHON__ = __BRYTHON__

function $make_exc(names,parent){
    // create a class for exception called "name"
    var _str=[]
    var pos=0
    for(var i=0;i<names.length;i++){
        var name = names[i]
        $B.bound['__builtins__'][name] = true
        var $exc = (BaseException+'').replace(/BaseException/g,name)
        // class dictionary
        _str[pos++]='var $'+name+'Dict={__class__:$B.$type,__name__:"'+name+'"}'
        _str[pos++]='$'+name+'Dict.__bases__ = [parent]'
        _str[pos++]='$'+name+'Dict.__module__ = "builtins"'
        _str[pos++]='$'+name+'Dict.__mro__=[$'+name+'Dict].concat(parent.$dict.__mro__)'
        // class constructor
        _str[pos++]='_b_.'+name+'='+$exc
        _str[pos++]='_b_.'+name+'.__repr__ = function(){return "<class '+"'"+name+"'"+'>"}'
        _str[pos++]='_b_.'+name+'.__str__ = function(){return "<class '+"'"+name+"'"+'>"}'
        _str[pos++]='_b_.'+name+'.__class__=$B.$factory'
        _str[pos++]='$'+name+'Dict.$factory=_b_.'+name
        _str[pos++]='_b_.'+name+'.$dict=$'+name+'Dict'
    }
    eval(_str.join(';'))
}

$make_exc(['SystemExit','KeyboardInterrupt','GeneratorExit','Exception'],BaseException)
$make_exc(['StopIteration','ArithmeticError','AssertionError','AttributeError',
    'BufferError','EOFError','ImportError','LookupError','MemoryError',
    'NameError','OSError','ReferenceError','RuntimeError','SyntaxError',
    'SystemError','TypeError','ValueError','Warning'],_b_.Exception)
$make_exc(['FloatingPointError','OverflowError','ZeroDivisionError'],
    _b_.ArithmeticError)
$make_exc(['IndexError','KeyError'],_b_.LookupError)
$make_exc(['UnboundLocalError'],_b_.NameError)
$make_exc(['BlockingIOError','ChildProcessError','ConnectionError',
    'FileExistsError','FileNotFoundError','InterruptedError',
    'IsADirectoryError','NotADirectoryError','PermissionError',
    'ProcessLookupError','TimeoutError'],_b_.OSError)
$make_exc(['BrokenPipeError','ConnectionAbortedError','ConnectionRefusedError',
    'ConnectionResetError'],_b_.ConnectionError)
$make_exc(['NotImplementedError'],_b_.RuntimeError)
$make_exc(['IndentationError'],_b_.SyntaxError)
$make_exc(['TabError'],_b_.IndentationError)
$make_exc(['UnicodeError'],_b_.ValueError)
$make_exc(['UnicodeDecodeError','UnicodeEncodeError','UnicodeTranslateError'],
    _b_.UnicodeError)
$make_exc(['DeprecationWarning','PendingDeprecationWarning','RuntimeWarning',
    'SyntaxWarning','UserWarning','FutureWarning','ImportWarning',
    'UnicodeWarning','BytesWarning','ResourceWarning'],_b_.Warning)

$make_exc(['EnvironmentError','IOError','VMSError','WindowsError'],_b_.OSError)

$B.$NameError = function(name){
    // Used if a name is not found in the bound names
    // It is converted into 
    // $globals[name] !== undefined ? $globals[name] : __BRYTHON__.$NameError(name)
    throw _b_.NameError(name)
}
$B.$TypeError = function(msg){
    throw _b_.TypeError(msg)
}

var builtin_funcs = ['abs', 'all', 'any', 'ascii', 'bin', 'bool', 'bytearray',
'bytes', 'callable', 'chr', 'classmethod', 'compile', 'complex', 'delattr', 
'dict', 'dir', 'divmod', 'enumerate', 'exec', 'exit', 
'filter', 'float', 'format', 'frozenset', 'getattr', 'globals', 'hasattr', 'hash', 
'help', 'hex', 'id', 'input', 'int', 'isinstance', 'issubclass', 'iter', 'len', 
'list', 'locals', 'map', 'max', 'memoryview', 'min', 'next', 'object', 
'oct', 'open', 'ord', 'pow', 'print', 'property', 'quit', 'range', 'repr', 
'reversed', 'round', 'set', 'setattr', 'slice', 'sorted', 'staticmethod', 'str', 
'sum','$$super', 'tuple', 'vars', 'zip']

for(var i=0;i<builtin_funcs.length;i++){
    $B.builtin_funcs[builtin_funcs[i]]=true
}

var other_builtins = [ 'Ellipsis', 'False',  'None', 'True', 
'__build_class__', '__debug__', '__doc__', '__import__', '__name__', 
'__package__', 'copyright', 'credits', 'license', 'NotImplemented', 'type']

var builtin_names = builtin_funcs.concat(other_builtins)

for(var i=0;i<builtin_names.length;i++){
    var name = builtin_names[i]
    var name1 = name
    if(name=='open'){name1 = '$url_open'}
    if(name=='super'){name = '$$super'}
    $B.bound['__builtins__'][name] = true
    try{
        _b_[name] = eval(name1)
        //$B.vars['__builtins__'][name] = _b_[name]
        if($B.builtin_funcs[name]!==undefined){
            if(_b_[name].__repr__===undefined){
                _b_[name].__repr__ = _b_[name].__str__ = (function(x){
                    return function(){return '<built-in function '+x+'>'}
                })(name)
            }
            // used by inspect module
            _b_[name].__module__ = 'builtins'
            _b_[name].__name__ = name

/*
            //define some default values for __code__
            var _c=_b_[name].__code__

            _c=_c || {}
            _c.co_filename='builtins'
            _c.co_code='' + _b_[name]
            _c.co_flags=0
            _c.co_name=name
            _c.co_names=_c.co_names || []
            _c.co_nlocals=_c.co_nlocals || 0
            _c.co_comments=_c.co_comments || ''

            _c.co_kwonlyargcount=_c.co_kwonlyargcount || 0

            _b_[name].__code__=_c
*/
            _b_[name].__defaults__= _b_[name].__defaults__ || []
            _b_[name].__kwdefaults__= _b_[name].__kwdefaults__ || {}
            _b_[name].__annotations__= _b_[name].__annotations__ || {}
        }
        _b_[name].__doc__=_b_[name].__doc__ || ''

    }
    catch(err){}
}

$B._alert = _alert
_b_['$eval']=$eval

_b_['open']=$url_open
_b_['print']=$print
_b_['$$super']=$$super

})(__BRYTHON__)<|MERGE_RESOLUTION|>--- conflicted
+++ resolved
@@ -18,12 +18,6 @@
     throw _b_.TypeError("Bad operand type for abs(): '"+$B.get_class(obj)+"'")
 }
 
-
-<<<<<<< HEAD
-=======
-abs.__code__={co_argcount:1, co_consts:[], co_varnames:['number']}
-
->>>>>>> 19acbf8c
 function _alert(src){alert(_b_.str(src))}
 
 function all(obj){
@@ -36,11 +30,6 @@
     }
 }
 
-<<<<<<< HEAD
-=======
-all.__code__={co_argcount:1, co_consts:[], co_varnames:['obj']}
-
->>>>>>> 19acbf8c
 function any(obj){
     var iterable = iter(obj)
     while(1){
@@ -51,11 +40,6 @@
     }
 }
 
-<<<<<<< HEAD
-=======
-any.__code__={co_argcount:1, co_consts:[], co_varnames:['obj']}
-
->>>>>>> 19acbf8c
 function ascii(obj) {
    // adapted from 
    // http://stackoverflow.com/questions/7499473/need-to-ecape-non-ascii-characters-in-javascript
@@ -75,11 +59,6 @@
          .join("");
 }
 
-<<<<<<< HEAD
-=======
-ascii.__code__={co_argcount:1, co_consts:[], co_varnames:['obj']}
-
->>>>>>> 19acbf8c
 // used by bin, hex and oct functions
 function $builtin_base_convert_helper(obj, base) {
   var value=$B.$GetInt(obj)
@@ -113,11 +92,6 @@
     return getattr(obj, '__index__')()
 }
 
-<<<<<<< HEAD
-=======
-bin.__code__={co_argcount:1, co_consts:[], co_varnames:['obj']}
-
->>>>>>> 19acbf8c
 // blocking decorator
 var blocking = _b_.blocking = function(func) {
    // func.$type='blocking'  <=  is this needed?
@@ -157,28 +131,14 @@
     return 0
 }
 
-<<<<<<< HEAD
 function callable(obj) {return hasattr(obj,'__call__')}
 
-=======
-bool.__code__={co_argcount:1, co_consts:[], co_varnames:['x']}
-
-function callable(obj) {return hasattr(obj,'__call__')}
-
-callable.__code__={co_argcount:1, co_consts:[], co_varnames:['obj']}
-
->>>>>>> 19acbf8c
 function chr(i) {
   if (i < 0 || i > 1114111) _b_.ValueError('Outside valid range')
 
   return String.fromCharCode(i)
 }
 
-<<<<<<< HEAD
-=======
-chr.__code__={co_argcount:1, co_consts:[], co_varnames:['i']}
-
->>>>>>> 19acbf8c
 //classmethod() (built in function)
 var $ClassmethodDict = {__class__:$B.$type,__name__:'classmethod'}
 $ClassmethodDict.__mro__=[$ClassmethodDict,$ObjectDict]
@@ -253,11 +213,6 @@
     }
     getattr(obj,'__delattr__')(attr)
 }
-
-<<<<<<< HEAD
-=======
-delattr.__code__={co_argcount:2, co_consts:[], co_varnames:['object','name']}
->>>>>>> 19acbf8c
 
 function dir(obj){
     
@@ -298,26 +253,12 @@
     return res
 }
 
-<<<<<<< HEAD
-=======
-dir.__code__={co_argcount:1, co_consts:[], co_varnames:['obj']}
-
-
->>>>>>> 19acbf8c
 //divmod() (built in function)
 function divmod(x,y) {
    var klass = $B.get_class(x)
    return [klass.__floordiv__(x,y), klass.__mod__(x,y)]
 }
 
-<<<<<<< HEAD
-=======
-divmod.__code__={}
-divmod.__code__.co_argcount=2
-divmod.__code__.co_consts=[]
-divmod.__code__.co_varnames=['x','y']
-
->>>>>>> 19acbf8c
 var $EnumerateDict = {__class__:$B.$type,__name__:'enumerate'}
 $EnumerateDict.__mro__ = [$EnumerateDict,$ObjectDict]
 
