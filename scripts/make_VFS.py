--- conflicted
+++ resolved
@@ -62,7 +62,6 @@
                         print(error)
                         nb_err += 1
 
-<<<<<<< HEAD
                 _vfs_filename = os.path.join(
                     _root, _file).replace(_main_root, '')
                 _vfs_filename = _vfs_filename.replace("\\", "/")
@@ -83,7 +82,7 @@
         file_to_write_VFS.write("__BRYTHON__.=libs['unittest']=%s;\n\n" % json.dumps(_VFS))
 
         file_to_write_VFS.write("""
-__BRYTHON__.import_from_unittest function(mod_name){
+  __BRYTHON__.import_from_unittest function(mod_name){
   var stored = __BRYTHON__.libs['unittest'][mod_name]
   if(stored!==undefined){
     var module_contents = stored[0]
@@ -128,23 +127,6 @@
             if _flag:
                continue  # skip these modules
             if '__pycache__' in _root:
-=======
-def process(filename):
-  print(("generating %s" % filename))
-  nb = 0
-  nb_err = 0
-  _main_root = os.path.dirname(filename)
-  _VFS = {}
-  for _mydir in ("libs", "Lib"):
-    for _root, _dir, _files in os.walk(os.path.join(_main_root, _mydir)):
-        if _root.endswith('lib_migration'):
-            continue  # skip these modules
-        if '__pycache__' in _root:
-            continue
-        for _file in _files:
-            _ext = os.path.splitext(_file)[1]
-            if _ext not in ('.js', '.py'):
->>>>>>> a9ffe067
                 continue
             nb += 1
 
