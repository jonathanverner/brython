# -*- coding: utf-8 -*-


"""Script to compact all Brython scripts in a single one."""


import datetime
import os
import re
import sys
import tarfile
import zipfile

#import make_doc  # lint:ok

try:
    import slimit
    minify = slimit.minify
except ImportError:
    minify = slimit = None


# path of parent directory
pdir = os.path.dirname(os.getcwd())
# version info
version = [3, 3, 0, "alpha", 0]
implementation = [3, 1, 1, 'alpha', 0]

def custom_minify(src):
    _res, pos = '', 0
    while pos < len(src):
        if src[pos] in ('"', "'"):
            # the end of the string is the next quote if it is not
            # after an odd number of backslashes
            start = pos
            while True:
                end = src.find(src[pos], start + 1)
                if end == -1:
                    line = src[:pos].count('\n')
                    raise SyntaxError('string not closed in %s line %s : %s' %
                                      (fname, line, src[pos:pos + 20]))
                else:
                    # count number of backslashes before the quote
                    nb = 0
                    while src[end-nb-1] == '\\':
                        nb += 1
                    if not nb % 2:
                        break
                    else:
                        start = end+1
            _res += src[pos:end+1]
            pos = end+1
        elif src[pos] == '\r':
            pos += 1
        elif src[pos] == ' ':
            if _res and _res[-1] in '({=[)}];|\n':
                pos += 1
                continue
            _res += ' '
            while pos < len(src) and src[pos] == ' ':
                pos += 1
        elif src[pos:pos + 2] == '//':
            end = src.find('\n', pos)
            if end == -1:
                break
            pos = end
        elif src[pos:pos + 2] == '/*':
            end = src.find('*/', pos)
            if end == -1:
                break
            pos = end+2
        elif src[pos] in '={[(' and _res and _res[-1] == ' ':
            _res = _res[:-1]+src[pos]
            pos += 1
        elif src[pos] == ';' and pos < len(src) - 1 and src[pos + 1] in '\r\n':
            pos += 1
        elif src[pos] in '{[,':
            _res += src[pos]
            while pos < len(src) - 1 and src[pos + 1] in ' \r\n':
                pos += 1
            pos += 1
        elif src[pos] == '}':
            _res += src[pos]
            nxt = pos + 1
            while nxt < len(src) and src[nxt] in ' \r\n':
                nxt += 1
            if nxt < len(src) and src[nxt] == '}':
                pos = nxt - 1
            pos += 1
        else:
            _res += src[pos]
            pos += 1
    while '\n\n' in _res:
        _res = _res.replace('\n\n', '\n')
    return _res


abs_path = lambda _pth: os.path.join(os.path.dirname(os.getcwd()), 'www', 'src', _pth)
now = datetime.datetime.now().strftime('%Y%m%d-%H%M%S')

# update version number
with open(abs_path('version_info.js'), 'wb') as vinfo_file_out:
    # implementation[2] = now
    vinfo_file_out.write('__BRYTHON__.implementation = %s\n' % implementation)
    vinfo_file_out.write('__BRYTHON__.__MAGIC__ = "%s"\n' %
                         '.'.join(['%s' % _i for _i in implementation[:3]]))
    vinfo_file_out.write('__BRYTHON__.version_info = %s\n' % str(version))
    vinfo_file_out.write('__BRYTHON__.compiled_date = "%s"\n' % str(datetime.datetime.now()))
    # builtin module names = list of scripts in src/libs
    vinfo_file_out.write('__BRYTHON__.builtin_module_names = ["posix",')
    _modules=['"%s"' % fname.split('.')[0] 
               for fname in os.listdir(abs_path('libs')) if fname.endswith('.js')]
    _modules.sort()    #sort modules so that git diff's don't change between runs
    vinfo_file_out.write(',\n    '.join(_modules))
    # add Python scripts in Lib that start with _ and arent found in CPython Lib
    # using sys.executable to find stdlib dir doesn't work under linux.
    stdlib_path = os.path.dirname(os.__file__)
    # stdlib_path = os.path.join(os.path.dirname(sys.executable),'Lib')
    stdlib_mods = [f for f in os.listdir(stdlib_path) if f.startswith('_')]
    stdlib_mods.sort()
    brython_mods = [f for f in os.listdir(abs_path('Lib'))
                    if f.startswith('_') and f != '__pycache__']
    brython_py_builtins = [os.path.splitext(x)[0]
                           for x in brython_mods if x not in stdlib_mods]
    brython_py_builtins.sort()
    vinfo_file_out.write(',\n    ' + ',\n    '.join(
                     ['"%s"' % f for f in brython_py_builtins]))
    vinfo_file_out.write(']\n')

    #log.info("Finished Writing file: " + abs_path('version_info.js'))

# Create file stdlib_paths.js : static mapping between module names and paths
# in the standard library
libfolder = os.path.join(os.path.dirname(os.getcwd()), 'www', 'src')
simple_javascript_template_string = """;(function($B){\n
$B.stdlib = {}
"""
with open(os.path.join(libfolder, 'stdlib_paths.js'), 'wb') as out:
    out.write(simple_javascript_template_string)

    jspath = os.path.join(libfolder, 'libs')
    jslist = []
    for dirpath, dirnames, filenames in os.walk(jspath):
        for filename in filenames:
            if not filename.endswith('.js'):
                continue
            mod_name = os.path.splitext(filename)[0]
            jslist.append(mod_name)

    jslist.sort()
    out.write("var js=['%s']\n" % "','".join(jslist))
    out.write("""for(var i=0;i<js.length;i++) $B.stdlib[js[i]]=['js']\n\n""")

    pylist = []
    pkglist = []
    pypath = os.path.join(libfolder, 'Lib')
    for dirpath, dirnames, filenames in os.walk(pypath):
        for filename in filenames:
            mod_name, ext = os.path.splitext(filename)
            if ext != '.py':
                continue
            path = dirpath[len(pypath)+len(os.sep):].split(os.sep)+[mod_name]
            if not path[0]:
                path = path[1:]
            mod_name = '.'.join(path).lstrip('.')
            if filename == '__init__.py':
                mod_name = '.'.join(path[:-1]).lstrip('.')
            mod_path = 'Lib/'+'/'.join(path)
            if filename == '__init__.py':
                pkglist.append(mod_name)
            else:
                pylist.append(mod_name)
    pylist.sort()
    out.write("var pylist=['%s']\n" % "','".join(pylist))
    pkglist.sort()
    out.write(
        "for(var i=0;i<pylist.length;i++) $B.stdlib[pylist[i]]=['py']\n\n")
    out.write("var pkglist=['%s']\n" % "','".join(pkglist))
    out.write(
        "for(var i=0;i<pkglist.length;i++) $B.stdlib[pkglist[i]]=['py',true]\n")
    out.write('})(__BRYTHON__)')


print('static stdlib mapping ok')

# build brython.js from base Javascript files
sources = [
    'brython_builtins', 'version_info', 'identifiers_re', 'py2js', 'py_object',
    'py_type', 'py_utils', 'py_builtin_functions', 'py_bytes',
    'js_objects', 'stdlib_paths', 'py_import', 'py_float', 'py_int',
    'py_complex', 'py_dict', 'py_list', 'py_string', 'py_set', 'py_dom',
<<<<<<< HEAD
    'py_generator', 'py_import_hooks', 'builtin_modules','async'
=======
    'py_generator', 'py_import_hooks', 'builtin_modules', 'async'
>>>>>>> 2403e9d0
]

res = '// brython.js brython.info\n'
res += '// version %s\n' % version
res += '// implementation %s\n' % implementation
res += '// version compiled from commented, indented source files '
res += 'at github.com/brython-dev/brython\n'
src_size = 0

for fname in sources:
    src = open(abs_path(fname)+'.js').read() + '\n'
    src_size += len(src)
    if minify is not None:
        try:
            res += minify(src)
        except Exception as error:
            print(error)
    else:
        res += custom_minify(src)

res = res.replace('context', 'C')

with open(abs_path('brython.js'), 'wb') as the_brythonjs_file_output:
    the_brythonjs_file_output.write(res)


print(('size : originals %s compact %s gain %.2f' %
      (src_size, len(res), 100 * (src_size - len(res)) / src_size)))

# version name
vname = '.'.join(str(x) for x in implementation[:3])
if implementation[3] == 'rc':
    vname += 'rc%s' % implementation[4]

sys.path.append("scripts")

try:
    import make_VFS  # isort:skip
except ImportError:
    print("Cannot find make_VFS, so we won't make py_VFS.js")
    make_VFS = None
    sys.exit()

make_VFS.process(os.path.join(pdir, 'www', 'src', 'py_VFS.js'))
make_VFS.process_unittest(os.path.join(pdir, 'www', 'src', 'py_unittest.js'))

# make distribution with core + libraries
with open(os.path.join(pdir, 'www', 'src', 'brython_dist.js'), 'wb') as distrib_file:
    distrib_file.write(open(os.path.join(pdir, 'www', 'src', 'brython.js')).read())
    distrib_file.write(open(os.path.join(pdir, 'www', 'src', 'py_VFS.js')).read())

# zip files
dest_dir = os.path.join(pdir, 'dist')
if not os.path.exists(dest_dir):
    os.mkdir(dest_dir)
name = 'Brython%s_site_mirror-%s' % (vname, now)
dest_path = os.path.join(dest_dir, name)


def is_valid(filename_path):
    if filename_path.startswith('.'):
        return False
    for extension in ('bat', 'log', 'gz', 'pyc'):
        if filename_path.lower().endswith('.%s' % extension):
            return False
    return True

dist_gz = tarfile.open(dest_path + '.tar.gz', mode='w:gz')

for path in os.listdir(pdir):
    if not is_valid(path):
        continue
    abs_path = os.path.join(pdir, path)
    if os.path.isdir(abs_path) and path == "dist":
        continue
    print(('add', path))
    dist_gz.add(os.path.join(pdir, path), arcname=os.path.join(name, path))

dist_gz.close()

dist_zip = zipfile.ZipFile(dest_path + '.zip', mode='w',
                           compression=zipfile.ZIP_DEFLATED)

for dirpath, dirnames, filenames in os.walk(pdir):
    print(dirpath)
    for path in filenames:
        if not is_valid(path):
            continue
        abs_path = os.path.join(pdir, dirpath, path)
        dist_zip.write(
            os.path.join(dirpath, path),
            arcname=os.path.join(name, dirpath[len(pdir) + 1:], path))
    if 'dist' in dirnames:
        dirnames.remove('dist')
    if '.hg' in dirnames:
        dirnames.remove('.hg')
    if '.git' in dirnames:
        dirnames.remove('.git')
    for dirname in dirnames:
        if dirname == 'dist':
            continue

dist_zip.close()

print('end of mirror')

# minimum package
name = 'Brython%s-%s' % (vname, now)
dest_path = os.path.join(dest_dir, name)
dist1 = tarfile.open(dest_path + '.tar.gz', mode='w:gz')
dist2 = tarfile.open(dest_path+'.tar.bz2', mode='w:bz2')
dist3 = zipfile.ZipFile(dest_path + '.zip', mode='w',
                        compression=zipfile.ZIP_DEFLATED)


def is_valid(filename_path):
    if filename_path.startswith('.'):
        return False
    if not filename_path.lower().endswith('.js'):
        return False
    return True


for arc, wfunc in (dist1, dist1.add), (dist2, dist2.add), (dist3, dist3.write):
    for path in 'README.md', 'LICENCE.txt':
        wfunc(os.path.join(pdir, path), arcname=os.path.join(name, path))

    wfunc(os.path.join(pdir, 'www', 'src', 'brython.js'),
          arcname=os.path.join(name, 'brython.js'))

    base = os.path.join(pdir, 'www', 'src')
    folders = ('libs', 'Lib')
    for folder in folders:
        for dirpath, dirnames, filenames in os.walk(os.path.join(base, folder)):
            for path in filenames:
                if os.path.splitext(path)[1] not in ('.js', '.py'):
                    continue
                print(('add', path, dirpath[len(base):]))
                wfunc(os.path.join(dirpath, path),
                      arcname=os.path.join(name, dirpath[len(base) + 1:], path))

    arc.close()


# changelog file
try:
    first = 'Changes in Brython version %s.%s.%s' % (
        implementation[0], implementation[1], implementation[2])
    with open(os.path.join(pdir, 'dist', 'changelog.txt')) as file_to_read:
        input_changelog_data_string = file_to_read.read()
    with open(os.path.join(pdir, 'dist', 'changelog_%s.txt' % now), 'wb') as ou:
        ou.write('%s\n' % first)
        ou.write('%s\n\n' % ('=' * len(first)))
        ou.write(input_changelog_data_string)
except Exception as error:
    print(error)
    print("Warning - no changelog file")<|MERGE_RESOLUTION|>--- conflicted
+++ resolved
@@ -189,11 +189,7 @@
     'py_type', 'py_utils', 'py_builtin_functions', 'py_bytes',
     'js_objects', 'stdlib_paths', 'py_import', 'py_float', 'py_int',
     'py_complex', 'py_dict', 'py_list', 'py_string', 'py_set', 'py_dom',
-<<<<<<< HEAD
-    'py_generator', 'py_import_hooks', 'builtin_modules','async'
-=======
     'py_generator', 'py_import_hooks', 'builtin_modules', 'async'
->>>>>>> 2403e9d0
 ]
 
 res = '// brython.js brython.info\n'
